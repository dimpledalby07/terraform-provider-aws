--- conflicted
+++ resolved
@@ -143,16 +143,10 @@
 										Type:     schema.TypeString,
 										Optional: true,
 										ValidateFunc: validation.StringInSlice([]string{
-<<<<<<< HEAD
-											codebuild.EnvironmentVariableTypeParameterStore,
-											codebuild.EnvironmentVariableTypePlaintext,
-										}, false),
-=======
 											codebuild.EnvironmentVariableTypePlaintext,
 											codebuild.EnvironmentVariableTypeParameterStore,
 										}, false),
 										Default: codebuild.EnvironmentVariableTypePlaintext,
->>>>>>> da75f280
 									},
 								},
 							},
@@ -889,13 +883,9 @@
 			item := map[string]interface{}{}
 			item["name"] = *env.Name
 			item["value"] = *env.Value
-<<<<<<< HEAD
 			if env.Type != nil {
 				item["type"] = *env.Type
 			}
-=======
-			item["type"] = *env.Type
->>>>>>> da75f280
 			envVariables = append(envVariables, item)
 		}
 	}
