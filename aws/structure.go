package aws

import (
	"bytes"
	"encoding/json"
	"fmt"
	"reflect"
	"regexp"
	"sort"
	"strconv"
	"strings"

	"github.com/aws/aws-sdk-go/aws"
	"github.com/aws/aws-sdk-go/private/protocol/json/jsonutil"
	"github.com/aws/aws-sdk-go/service/apigateway"
	"github.com/aws/aws-sdk-go/service/autoscaling"
	"github.com/aws/aws-sdk-go/service/cloudformation"
	"github.com/aws/aws-sdk-go/service/cloudwatchlogs"
	"github.com/aws/aws-sdk-go/service/cognitoidentity"
	"github.com/aws/aws-sdk-go/service/cognitoidentityprovider"
	"github.com/aws/aws-sdk-go/service/configservice"
	"github.com/aws/aws-sdk-go/service/dax"
	"github.com/aws/aws-sdk-go/service/directoryservice"
	"github.com/aws/aws-sdk-go/service/dynamodb"
	"github.com/aws/aws-sdk-go/service/ec2"
	"github.com/aws/aws-sdk-go/service/ecs"
	"github.com/aws/aws-sdk-go/service/elasticache"
	"github.com/aws/aws-sdk-go/service/elasticbeanstalk"
	elasticsearch "github.com/aws/aws-sdk-go/service/elasticsearchservice"
	"github.com/aws/aws-sdk-go/service/elb"
	"github.com/aws/aws-sdk-go/service/iot"
	"github.com/aws/aws-sdk-go/service/kinesis"
	"github.com/aws/aws-sdk-go/service/lambda"
	"github.com/aws/aws-sdk-go/service/mq"
	"github.com/aws/aws-sdk-go/service/rds"
	"github.com/aws/aws-sdk-go/service/redshift"
	"github.com/aws/aws-sdk-go/service/route53"
	"github.com/aws/aws-sdk-go/service/ssm"
	"github.com/aws/aws-sdk-go/service/waf"
	"github.com/beevik/etree"
	"github.com/hashicorp/terraform/helper/schema"
	"github.com/hashicorp/terraform/helper/structure"
	"github.com/mitchellh/copystructure"
	"gopkg.in/yaml.v2"
)

// Takes the result of flatmap.Expand for an array of listeners and
// returns ELB API compatible objects
func expandListeners(configured []interface{}) ([]*elb.Listener, error) {
	listeners := make([]*elb.Listener, 0, len(configured))

	// Loop over our configured listeners and create
	// an array of aws-sdk-go compatible objects
	for _, lRaw := range configured {
		data := lRaw.(map[string]interface{})

		ip := int64(data["instance_port"].(int))
		lp := int64(data["lb_port"].(int))
		l := &elb.Listener{
			InstancePort:     &ip,
			InstanceProtocol: aws.String(data["instance_protocol"].(string)),
			LoadBalancerPort: &lp,
			Protocol:         aws.String(data["lb_protocol"].(string)),
		}

		if v, ok := data["ssl_certificate_id"]; ok {
			l.SSLCertificateId = aws.String(v.(string))
		}

		var valid bool
		if l.SSLCertificateId != nil && *l.SSLCertificateId != "" {
			// validate the protocol is correct
			for _, p := range []string{"https", "ssl"} {
				if (strings.ToLower(*l.InstanceProtocol) == p) || (strings.ToLower(*l.Protocol) == p) {
					valid = true
				}
			}
		} else {
			valid = true
		}

		if valid {
			listeners = append(listeners, l)
		} else {
			return nil, fmt.Errorf("[ERR] ELB Listener: ssl_certificate_id may be set only when protocol is 'https' or 'ssl'")
		}
	}

	return listeners, nil
}

// Takes the result of flatmap. Expand for an array of listeners and
// returns ECS Volume compatible objects
func expandEcsVolumes(configured []interface{}) ([]*ecs.Volume, error) {
	volumes := make([]*ecs.Volume, 0, len(configured))

	// Loop over our configured volumes and create
	// an array of aws-sdk-go compatible objects
	for _, lRaw := range configured {
		data := lRaw.(map[string]interface{})

		l := &ecs.Volume{
			Name: aws.String(data["name"].(string)),
		}

		hostPath := data["host_path"].(string)
		if hostPath != "" {
			l.Host = &ecs.HostVolumeProperties{
				SourcePath: aws.String(hostPath),
			}
		}

		volumes = append(volumes, l)
	}

	return volumes, nil
}

// Takes JSON in a string. Decodes JSON into
// an array of ecs.ContainerDefinition compatible objects
func expandEcsContainerDefinitions(rawDefinitions string) ([]*ecs.ContainerDefinition, error) {
	var definitions []*ecs.ContainerDefinition

	err := json.Unmarshal([]byte(rawDefinitions), &definitions)
	if err != nil {
		return nil, fmt.Errorf("Error decoding JSON: %s", err)
	}

	return definitions, nil
}

// Takes the result of flatmap. Expand for an array of load balancers and
// returns ecs.LoadBalancer compatible objects
func expandEcsLoadBalancers(configured []interface{}) []*ecs.LoadBalancer {
	loadBalancers := make([]*ecs.LoadBalancer, 0, len(configured))

	// Loop over our configured load balancers and create
	// an array of aws-sdk-go compatible objects
	for _, lRaw := range configured {
		data := lRaw.(map[string]interface{})

		l := &ecs.LoadBalancer{
			ContainerName: aws.String(data["container_name"].(string)),
			ContainerPort: aws.Int64(int64(data["container_port"].(int))),
		}

		if v, ok := data["elb_name"]; ok && v.(string) != "" {
			l.LoadBalancerName = aws.String(v.(string))
		}
		if v, ok := data["target_group_arn"]; ok && v.(string) != "" {
			l.TargetGroupArn = aws.String(v.(string))
		}

		loadBalancers = append(loadBalancers, l)
	}

	return loadBalancers
}

// Takes the result of flatmap.Expand for an array of ingress/egress security
// group rules and returns EC2 API compatible objects. This function will error
// if it finds invalid permissions input, namely a protocol of "-1" with either
// to_port or from_port set to a non-zero value.
func expandIPPerms(
	group *ec2.SecurityGroup, configured []interface{}) ([]*ec2.IpPermission, error) {
	vpc := group.VpcId != nil && *group.VpcId != ""

	perms := make([]*ec2.IpPermission, len(configured))
	for i, mRaw := range configured {
		var perm ec2.IpPermission
		m := mRaw.(map[string]interface{})

		perm.FromPort = aws.Int64(int64(m["from_port"].(int)))
		perm.ToPort = aws.Int64(int64(m["to_port"].(int)))
		perm.IpProtocol = aws.String(m["protocol"].(string))

		// When protocol is "-1", AWS won't store any ports for the
		// rule, but also won't error if the user specifies ports other
		// than '0'. Force the user to make a deliberate '0' port
		// choice when specifying a "-1" protocol, and tell them about
		// AWS's behavior in the error message.
		if *perm.IpProtocol == "-1" && (*perm.FromPort != 0 || *perm.ToPort != 0) {
			return nil, fmt.Errorf(
				"from_port (%d) and to_port (%d) must both be 0 to use the 'ALL' \"-1\" protocol!",
				*perm.FromPort, *perm.ToPort)
		}

		var groups []string
		if raw, ok := m["security_groups"]; ok {
			list := raw.(*schema.Set).List()
			for _, v := range list {
				groups = append(groups, v.(string))
			}
		}
		if v, ok := m["self"]; ok && v.(bool) {
			if vpc {
				groups = append(groups, *group.GroupId)
			} else {
				groups = append(groups, *group.GroupName)
			}
		}

		if len(groups) > 0 {
			perm.UserIdGroupPairs = make([]*ec2.UserIdGroupPair, len(groups))
			for i, name := range groups {
				ownerId, id := "", name
				if items := strings.Split(id, "/"); len(items) > 1 {
					ownerId, id = items[0], items[1]
				}

				perm.UserIdGroupPairs[i] = &ec2.UserIdGroupPair{
					GroupId: aws.String(id),
				}

				if ownerId != "" {
					perm.UserIdGroupPairs[i].UserId = aws.String(ownerId)
				}

				if !vpc {
					perm.UserIdGroupPairs[i].GroupId = nil
					perm.UserIdGroupPairs[i].GroupName = aws.String(id)
				}
			}
		}

		if raw, ok := m["cidr_blocks"]; ok {
			list := raw.([]interface{})
			for _, v := range list {
				perm.IpRanges = append(perm.IpRanges, &ec2.IpRange{CidrIp: aws.String(v.(string))})
			}
		}
		if raw, ok := m["ipv6_cidr_blocks"]; ok {
			list := raw.([]interface{})
			for _, v := range list {
				perm.Ipv6Ranges = append(perm.Ipv6Ranges, &ec2.Ipv6Range{CidrIpv6: aws.String(v.(string))})
			}
		}

		if raw, ok := m["prefix_list_ids"]; ok {
			list := raw.([]interface{})
			for _, v := range list {
				perm.PrefixListIds = append(perm.PrefixListIds, &ec2.PrefixListId{PrefixListId: aws.String(v.(string))})
			}
		}

		if raw, ok := m["description"]; ok {
			description := raw.(string)
			if description != "" {
				for _, v := range perm.IpRanges {
					v.Description = aws.String(description)
				}
				for _, v := range perm.Ipv6Ranges {
					v.Description = aws.String(description)
				}
				for _, v := range perm.PrefixListIds {
					v.Description = aws.String(description)
				}
				for _, v := range perm.UserIdGroupPairs {
					v.Description = aws.String(description)
				}
			}
		}

		perms[i] = &perm
	}

	return perms, nil
}

// Takes the result of flatmap.Expand for an array of parameters and
// returns Parameter API compatible objects
func expandParameters(configured []interface{}) ([]*rds.Parameter, error) {
	var parameters []*rds.Parameter

	// Loop over our configured parameters and create
	// an array of aws-sdk-go compatible objects
	for _, pRaw := range configured {
		data := pRaw.(map[string]interface{})

		if data["name"].(string) == "" {
			continue
		}

		p := &rds.Parameter{
			ApplyMethod:    aws.String(data["apply_method"].(string)),
			ParameterName:  aws.String(data["name"].(string)),
			ParameterValue: aws.String(data["value"].(string)),
		}

		parameters = append(parameters, p)
	}

	return parameters, nil
}

func expandRedshiftParameters(configured []interface{}) ([]*redshift.Parameter, error) {
	var parameters []*redshift.Parameter

	// Loop over our configured parameters and create
	// an array of aws-sdk-go compatible objects
	for _, pRaw := range configured {
		data := pRaw.(map[string]interface{})

		if data["name"].(string) == "" {
			continue
		}

		p := &redshift.Parameter{
			ParameterName:  aws.String(data["name"].(string)),
			ParameterValue: aws.String(data["value"].(string)),
		}

		parameters = append(parameters, p)
	}

	return parameters, nil
}

func expandOptionConfiguration(configured []interface{}) ([]*rds.OptionConfiguration, error) {
	var option []*rds.OptionConfiguration

	for _, pRaw := range configured {
		data := pRaw.(map[string]interface{})

		o := &rds.OptionConfiguration{
			OptionName: aws.String(data["option_name"].(string)),
		}

		if raw, ok := data["port"]; ok {
			port := raw.(int)
			if port != 0 {
				o.Port = aws.Int64(int64(port))
			}
		}

		if raw, ok := data["db_security_group_memberships"]; ok {
			memberships := expandStringList(raw.(*schema.Set).List())
			if len(memberships) > 0 {
				o.DBSecurityGroupMemberships = memberships
			}
		}

		if raw, ok := data["vpc_security_group_memberships"]; ok {
			memberships := expandStringList(raw.(*schema.Set).List())
			if len(memberships) > 0 {
				o.VpcSecurityGroupMemberships = memberships
			}
		}

		if raw, ok := data["option_settings"]; ok {
			o.OptionSettings = expandOptionSetting(raw.(*schema.Set).List())
		}

		if raw, ok := data["version"]; ok && raw.(string) != "" {
			o.OptionVersion = aws.String(raw.(string))
		}

		option = append(option, o)
	}

	return option, nil
}

func expandOptionSetting(list []interface{}) []*rds.OptionSetting {
	options := make([]*rds.OptionSetting, 0, len(list))

	for _, oRaw := range list {
		data := oRaw.(map[string]interface{})

		o := &rds.OptionSetting{
			Name:  aws.String(data["name"].(string)),
			Value: aws.String(data["value"].(string)),
		}

		options = append(options, o)
	}

	return options
}

// Takes the result of flatmap.Expand for an array of parameters and
// returns Parameter API compatible objects
func expandElastiCacheParameters(configured []interface{}) ([]*elasticache.ParameterNameValue, error) {
	parameters := make([]*elasticache.ParameterNameValue, 0, len(configured))

	// Loop over our configured parameters and create
	// an array of aws-sdk-go compatible objects
	for _, pRaw := range configured {
		data := pRaw.(map[string]interface{})

		p := &elasticache.ParameterNameValue{
			ParameterName:  aws.String(data["name"].(string)),
			ParameterValue: aws.String(data["value"].(string)),
		}

		parameters = append(parameters, p)
	}

	return parameters, nil
}

// Flattens an access log into something that flatmap.Flatten() can handle
func flattenAccessLog(l *elb.AccessLog) []map[string]interface{} {
	result := make([]map[string]interface{}, 0, 1)

	if l == nil {
		return nil
	}

	r := make(map[string]interface{})
	if l.S3BucketName != nil {
		r["bucket"] = *l.S3BucketName
	}

	if l.S3BucketPrefix != nil {
		r["bucket_prefix"] = *l.S3BucketPrefix
	}

	if l.EmitInterval != nil {
		r["interval"] = *l.EmitInterval
	}

	if l.Enabled != nil {
		r["enabled"] = *l.Enabled
	}

	result = append(result, r)

	return result
}

// Takes the result of flatmap.Expand for an array of step adjustments and
// returns a []*autoscaling.StepAdjustment.
func expandStepAdjustments(configured []interface{}) ([]*autoscaling.StepAdjustment, error) {
	var adjustments []*autoscaling.StepAdjustment

	// Loop over our configured step adjustments and create an array
	// of aws-sdk-go compatible objects. We're forced to convert strings
	// to floats here because there's no way to detect whether or not
	// an uninitialized, optional schema element is "0.0" deliberately.
	// With strings, we can test for "", which is definitely an empty
	// struct value.
	for _, raw := range configured {
		data := raw.(map[string]interface{})
		a := &autoscaling.StepAdjustment{
			ScalingAdjustment: aws.Int64(int64(data["scaling_adjustment"].(int))),
		}
		if data["metric_interval_lower_bound"] != "" {
			bound := data["metric_interval_lower_bound"]
			switch bound := bound.(type) {
			case string:
				f, err := strconv.ParseFloat(bound, 64)
				if err != nil {
					return nil, fmt.Errorf(
						"metric_interval_lower_bound must be a float value represented as a string")
				}
				a.MetricIntervalLowerBound = aws.Float64(f)
			default:
				return nil, fmt.Errorf(
					"metric_interval_lower_bound isn't a string. This is a bug. Please file an issue.")
			}
		}
		if data["metric_interval_upper_bound"] != "" {
			bound := data["metric_interval_upper_bound"]
			switch bound := bound.(type) {
			case string:
				f, err := strconv.ParseFloat(bound, 64)
				if err != nil {
					return nil, fmt.Errorf(
						"metric_interval_upper_bound must be a float value represented as a string")
				}
				a.MetricIntervalUpperBound = aws.Float64(f)
			default:
				return nil, fmt.Errorf(
					"metric_interval_upper_bound isn't a string. This is a bug. Please file an issue.")
			}
		}
		adjustments = append(adjustments, a)
	}

	return adjustments, nil
}

// Flattens a health check into something that flatmap.Flatten()
// can handle
func flattenHealthCheck(check *elb.HealthCheck) []map[string]interface{} {
	result := make([]map[string]interface{}, 0, 1)

	chk := make(map[string]interface{})
	chk["unhealthy_threshold"] = *check.UnhealthyThreshold
	chk["healthy_threshold"] = *check.HealthyThreshold
	chk["target"] = *check.Target
	chk["timeout"] = *check.Timeout
	chk["interval"] = *check.Interval

	result = append(result, chk)

	return result
}

// Flattens an array of UserSecurityGroups into a []*GroupIdentifier
func flattenSecurityGroups(list []*ec2.UserIdGroupPair, ownerId *string) []*GroupIdentifier {
	result := make([]*GroupIdentifier, 0, len(list))
	for _, g := range list {
		var userId *string
		if g.UserId != nil && *g.UserId != "" && (ownerId == nil || *ownerId != *g.UserId) {
			userId = g.UserId
		}
		// userid nil here for same vpc groups

		vpc := g.GroupName == nil || *g.GroupName == ""
		var id *string
		if vpc {
			id = g.GroupId
		} else {
			id = g.GroupName
		}

		// id is groupid for vpcs
		// id is groupname for non vpc (classic)

		if userId != nil {
			id = aws.String(*userId + "/" + *id)
		}

		if vpc {
			result = append(result, &GroupIdentifier{
				GroupId:     id,
				Description: g.Description,
			})
		} else {
			result = append(result, &GroupIdentifier{
				GroupId:     g.GroupId,
				GroupName:   id,
				Description: g.Description,
			})
		}
	}
	return result
}

// Flattens an array of Instances into a []string
func flattenInstances(list []*elb.Instance) []string {
	result := make([]string, 0, len(list))
	for _, i := range list {
		result = append(result, *i.InstanceId)
	}
	return result
}

// Expands an array of String Instance IDs into a []Instances
func expandInstanceString(list []interface{}) []*elb.Instance {
	result := make([]*elb.Instance, 0, len(list))
	for _, i := range list {
		result = append(result, &elb.Instance{InstanceId: aws.String(i.(string))})
	}
	return result
}

// Flattens an array of Backend Descriptions into a a map of instance_port to policy names.
func flattenBackendPolicies(backends []*elb.BackendServerDescription) map[int64][]string {
	policies := make(map[int64][]string)
	for _, i := range backends {
		for _, p := range i.PolicyNames {
			policies[*i.InstancePort] = append(policies[*i.InstancePort], *p)
		}
		sort.Strings(policies[*i.InstancePort])
	}
	return policies
}

// Flattens an array of Listeners into a []map[string]interface{}
func flattenListeners(list []*elb.ListenerDescription) []map[string]interface{} {
	result := make([]map[string]interface{}, 0, len(list))
	for _, i := range list {
		l := map[string]interface{}{
			"instance_port":     *i.Listener.InstancePort,
			"instance_protocol": strings.ToLower(*i.Listener.InstanceProtocol),
			"lb_port":           *i.Listener.LoadBalancerPort,
			"lb_protocol":       strings.ToLower(*i.Listener.Protocol),
		}
		// SSLCertificateID is optional, and may be nil
		if i.Listener.SSLCertificateId != nil {
			l["ssl_certificate_id"] = *i.Listener.SSLCertificateId
		}
		result = append(result, l)
	}
	return result
}

// Flattens an array of Volumes into a []map[string]interface{}
func flattenEcsVolumes(list []*ecs.Volume) []map[string]interface{} {
	result := make([]map[string]interface{}, 0, len(list))
	for _, volume := range list {
		l := map[string]interface{}{
			"name": *volume.Name,
		}

		if volume.Host.SourcePath != nil {
			l["host_path"] = *volume.Host.SourcePath
		}

		result = append(result, l)
	}
	return result
}

// Flattens an array of ECS LoadBalancers into a []map[string]interface{}
func flattenEcsLoadBalancers(list []*ecs.LoadBalancer) []map[string]interface{} {
	result := make([]map[string]interface{}, 0, len(list))
	for _, loadBalancer := range list {
		l := map[string]interface{}{
			"container_name": *loadBalancer.ContainerName,
			"container_port": *loadBalancer.ContainerPort,
		}

		if loadBalancer.LoadBalancerName != nil {
			l["elb_name"] = *loadBalancer.LoadBalancerName
		}

		if loadBalancer.TargetGroupArn != nil {
			l["target_group_arn"] = *loadBalancer.TargetGroupArn
		}

		result = append(result, l)
	}
	return result
}

// Encodes an array of ecs.ContainerDefinitions into a JSON string
func flattenEcsContainerDefinitions(definitions []*ecs.ContainerDefinition) (string, error) {
	b, err := jsonutil.BuildJSON(definitions)
	if err != nil {
		return "", err
	}

	return string(b), nil
}

// Flattens an array of Options into a []map[string]interface{}
func flattenOptions(list []*rds.Option) []map[string]interface{} {
	result := make([]map[string]interface{}, 0, len(list))
	for _, i := range list {
		if i.OptionName != nil {
			r := make(map[string]interface{})
			r["option_name"] = strings.ToLower(*i.OptionName)
			// Default empty string, guard against nil parameter values
			r["port"] = ""
			if i.Port != nil {
				r["port"] = int(*i.Port)
			}
			r["version"] = ""
			if i.OptionVersion != nil {
				r["version"] = strings.ToLower(*i.OptionVersion)
			}
			if i.VpcSecurityGroupMemberships != nil {
				vpcs := make([]string, 0, len(i.VpcSecurityGroupMemberships))
				for _, vpc := range i.VpcSecurityGroupMemberships {
					id := vpc.VpcSecurityGroupId
					vpcs = append(vpcs, *id)
				}

				r["vpc_security_group_memberships"] = vpcs
			}
			if i.DBSecurityGroupMemberships != nil {
				dbs := make([]string, 0, len(i.DBSecurityGroupMemberships))
				for _, db := range i.DBSecurityGroupMemberships {
					id := db.DBSecurityGroupName
					dbs = append(dbs, *id)
				}

				r["db_security_group_memberships"] = dbs
			}
			if i.OptionSettings != nil {
				settings := make([]map[string]interface{}, 0, len(i.OptionSettings))
				for _, j := range i.OptionSettings {
					setting := map[string]interface{}{
						"name": *j.Name,
					}
					if j.Value != nil {
						setting["value"] = *j.Value
					}

					settings = append(settings, setting)
				}

				r["option_settings"] = settings
			}
			result = append(result, r)
		}
	}
	return result
}

// Flattens an array of Parameters into a []map[string]interface{}
func flattenParameters(list []*rds.Parameter) []map[string]interface{} {
	result := make([]map[string]interface{}, 0, len(list))
	for _, i := range list {
		if i.ParameterName != nil {
			r := make(map[string]interface{})
			r["name"] = strings.ToLower(*i.ParameterName)
			// Default empty string, guard against nil parameter values
			r["value"] = ""
			if i.ParameterValue != nil {
				r["value"] = strings.ToLower(*i.ParameterValue)
			}
			if i.ApplyMethod != nil {
				r["apply_method"] = strings.ToLower(*i.ApplyMethod)
			}

			result = append(result, r)
		}
	}
	return result
}

// Flattens an array of Redshift Parameters into a []map[string]interface{}
func flattenRedshiftParameters(list []*redshift.Parameter) []map[string]interface{} {
	result := make([]map[string]interface{}, 0, len(list))
	for _, i := range list {
		result = append(result, map[string]interface{}{
			"name":  strings.ToLower(*i.ParameterName),
			"value": strings.ToLower(*i.ParameterValue),
		})
	}
	return result
}

// Flattens an array of Parameters into a []map[string]interface{}
func flattenElastiCacheParameters(list []*elasticache.Parameter) []map[string]interface{} {
	result := make([]map[string]interface{}, 0, len(list))
	for _, i := range list {
		if i.ParameterValue != nil {
			result = append(result, map[string]interface{}{
				"name":  strings.ToLower(*i.ParameterName),
				"value": *i.ParameterValue,
			})
		}
	}
	return result
}

// Takes the result of flatmap.Expand for an array of strings
// and returns a []*string
func expandStringList(configured []interface{}) []*string {
	vs := make([]*string, 0, len(configured))
	for _, v := range configured {
		val, ok := v.(string)
		if ok && val != "" {
			vs = append(vs, aws.String(v.(string)))
		}
	}
	return vs
}

// Takes the result of schema.Set of strings and returns a []*string
func expandStringSet(configured *schema.Set) []*string {
	return expandStringList(configured.List())
}

// Takes list of pointers to strings. Expand to an array
// of raw strings and returns a []interface{}
// to keep compatibility w/ schema.NewSetschema.NewSet
func flattenStringList(list []*string) []interface{} {
	vs := make([]interface{}, 0, len(list))
	for _, v := range list {
		vs = append(vs, *v)
	}
	return vs
}

//Flattens an array of private ip addresses into a []string, where the elements returned are the IP strings e.g. "192.168.0.0"
func flattenNetworkInterfacesPrivateIPAddresses(dtos []*ec2.NetworkInterfacePrivateIpAddress) []string {
	ips := make([]string, 0, len(dtos))
	for _, v := range dtos {
		ip := *v.PrivateIpAddress
		ips = append(ips, ip)
	}
	return ips
}

//Flattens security group identifiers into a []string, where the elements returned are the GroupIDs
func flattenGroupIdentifiers(dtos []*ec2.GroupIdentifier) []string {
	ids := make([]string, 0, len(dtos))
	for _, v := range dtos {
		group_id := *v.GroupId
		ids = append(ids, group_id)
	}
	return ids
}

//Expands an array of IPs into a ec2 Private IP Address Spec
func expandPrivateIPAddresses(ips []interface{}) []*ec2.PrivateIpAddressSpecification {
	dtos := make([]*ec2.PrivateIpAddressSpecification, 0, len(ips))
	for i, v := range ips {
		new_private_ip := &ec2.PrivateIpAddressSpecification{
			PrivateIpAddress: aws.String(v.(string)),
		}

		new_private_ip.Primary = aws.Bool(i == 0)

		dtos = append(dtos, new_private_ip)
	}
	return dtos
}

//Flattens network interface attachment into a map[string]interface
func flattenAttachment(a *ec2.NetworkInterfaceAttachment) map[string]interface{} {
	att := make(map[string]interface{})
	if a.InstanceId != nil {
		att["instance"] = *a.InstanceId
	}
	att["device_index"] = *a.DeviceIndex
	att["attachment_id"] = *a.AttachmentId
	return att
}

func flattenEc2NetworkInterfaceAssociation(a *ec2.NetworkInterfaceAssociation) []interface{} {
	att := make(map[string]interface{})
	if a.AllocationId != nil {
		att["allocation_id"] = *a.AllocationId
	}
	if a.AssociationId != nil {
		att["association_id"] = *a.AssociationId
	}
	if a.IpOwnerId != nil {
		att["ip_owner_id"] = *a.IpOwnerId
	}
	if a.PublicDnsName != nil {
		att["public_dns_name"] = *a.PublicDnsName
	}
	if a.PublicIp != nil {
		att["public_ip"] = *a.PublicIp
	}
	return []interface{}{att}
}

func flattenEc2NetworkInterfaceIpv6Address(niia []*ec2.NetworkInterfaceIpv6Address) []string {
	ips := make([]string, 0, len(niia))
	for _, v := range niia {
		ips = append(ips, *v.Ipv6Address)
	}
	return ips
}

func flattenElastiCacheSecurityGroupNames(securityGroups []*elasticache.CacheSecurityGroupMembership) []string {
	result := make([]string, 0, len(securityGroups))
	for _, sg := range securityGroups {
		if sg.CacheSecurityGroupName != nil {
			result = append(result, *sg.CacheSecurityGroupName)
		}
	}
	return result
}

func flattenElastiCacheSecurityGroupIds(securityGroups []*elasticache.SecurityGroupMembership) []string {
	result := make([]string, 0, len(securityGroups))
	for _, sg := range securityGroups {
		if sg.SecurityGroupId != nil {
			result = append(result, *sg.SecurityGroupId)
		}
	}
	return result
}

func flattenDaxSecurityGroupIds(securityGroups []*dax.SecurityGroupMembership) []string {
	result := make([]string, 0, len(securityGroups))
	for _, sg := range securityGroups {
		if sg.SecurityGroupIdentifier != nil {
			result = append(result, *sg.SecurityGroupIdentifier)
		}
	}
	return result
}

// Flattens step adjustments into a list of map[string]interface.
func flattenStepAdjustments(adjustments []*autoscaling.StepAdjustment) []map[string]interface{} {
	result := make([]map[string]interface{}, 0, len(adjustments))
	for _, raw := range adjustments {
		a := map[string]interface{}{
			"scaling_adjustment": *raw.ScalingAdjustment,
		}
		if raw.MetricIntervalUpperBound != nil {
			a["metric_interval_upper_bound"] = *raw.MetricIntervalUpperBound
		}
		if raw.MetricIntervalLowerBound != nil {
			a["metric_interval_lower_bound"] = *raw.MetricIntervalLowerBound
		}
		result = append(result, a)
	}
	return result
}

func flattenResourceRecords(recs []*route53.ResourceRecord, typeStr string) []string {
	strs := make([]string, 0, len(recs))
	for _, r := range recs {
		if r.Value != nil {
			s := *r.Value
			if typeStr == "TXT" || typeStr == "SPF" {
				s = expandTxtEntry(s)
			}
			strs = append(strs, s)
		}
	}
	return strs
}

func expandResourceRecords(recs []interface{}, typeStr string) []*route53.ResourceRecord {
	records := make([]*route53.ResourceRecord, 0, len(recs))
	for _, r := range recs {
		s := r.(string)
		if typeStr == "TXT" || typeStr == "SPF" {
			s = flattenTxtEntry(s)
		}
		records = append(records, &route53.ResourceRecord{Value: aws.String(s)})
	}
	return records
}

// How 'flattenTxtEntry' and 'expandTxtEntry' work.
//
// In the Route 53, TXT entries are written using quoted strings, one per line.
// Example:
//     "x=foo"
//     "bar=12"
//
// In Terraform, there are two differences:
// - We use a list of strings instead of separating strings with newlines.
// - Within each string, we dont' include the surrounding quotes.
// Example:
//     records = ["x=foo", "bar=12"]    # Instead of ["\"x=foo\", \"bar=12\""]
//
// When we pull from Route 53, `expandTxtEntry` removes the surrounding quotes;
// when we push to Route 53, `flattenTxtEntry` adds them back.
//
// One complication is that a single TXT entry can have multiple quoted strings.
// For example, here are two TXT entries, one with two quoted strings and the
// other with three.
//     "x=" "foo"
//     "ba" "r" "=12"
//
// DNS clients are expected to merge the quoted strings before interpreting the
// value.  Since `expandTxtEntry` only removes the quotes at the end we can still
// (hackily) represent the above configuration in Terraform:
//      records = ["x=\" \"foo", "ba\" \"r\" \"=12"]
//
// The primary reason to use multiple strings for an entry is that DNS (and Route
// 53) doesn't allow a quoted string to be more than 255 characters long.  If you
// want a longer TXT entry, you must use multiple quoted strings.
//
// It would be nice if this Terraform automatically split strings longer than 255
// characters.  For example, imagine "xxx..xxx" has 256 "x" characters.
//      records = ["xxx..xxx"]
// When pushing to Route 53, this could be converted to:
//      "xxx..xx" "x"
//
// This could also work when the user is already using multiple quoted strings:
//      records = ["xxx.xxx\" \"yyy..yyy"]
// When pushing to Route 53, this could be converted to:
//       "xxx..xx" "xyyy...y" "yy"
//
// If you want to add this feature, make sure to follow all the quoting rules in
// <https://tools.ietf.org/html/rfc1464#section-2>.  If you make a mistake, people
// might end up relying on that mistake so fixing it would be a breaking change.

func flattenTxtEntry(s string) string {
	return fmt.Sprintf(`"%s"`, s)
}

func expandTxtEntry(s string) string {
	last := len(s) - 1
	if last != 0 && s[0] == '"' && s[last] == '"' {
		s = s[1:last]
	}
	return s
}

func expandESClusterConfig(m map[string]interface{}) *elasticsearch.ElasticsearchClusterConfig {
	config := elasticsearch.ElasticsearchClusterConfig{}

	if v, ok := m["dedicated_master_enabled"]; ok {
		isEnabled := v.(bool)
		config.DedicatedMasterEnabled = aws.Bool(isEnabled)

		if isEnabled {
			if v, ok := m["dedicated_master_count"]; ok && v.(int) > 0 {
				config.DedicatedMasterCount = aws.Int64(int64(v.(int)))
			}
			if v, ok := m["dedicated_master_type"]; ok && v.(string) != "" {
				config.DedicatedMasterType = aws.String(v.(string))
			}
		}
	}

	if v, ok := m["instance_count"]; ok {
		config.InstanceCount = aws.Int64(int64(v.(int)))
	}
	if v, ok := m["instance_type"]; ok {
		config.InstanceType = aws.String(v.(string))
	}

	if v, ok := m["zone_awareness_enabled"]; ok {
		config.ZoneAwarenessEnabled = aws.Bool(v.(bool))
	}

	return &config
}

func flattenESClusterConfig(c *elasticsearch.ElasticsearchClusterConfig) []map[string]interface{} {
	m := map[string]interface{}{}

	if c.DedicatedMasterCount != nil {
		m["dedicated_master_count"] = *c.DedicatedMasterCount
	}
	if c.DedicatedMasterEnabled != nil {
		m["dedicated_master_enabled"] = *c.DedicatedMasterEnabled
	}
	if c.DedicatedMasterType != nil {
		m["dedicated_master_type"] = *c.DedicatedMasterType
	}
	if c.InstanceCount != nil {
		m["instance_count"] = *c.InstanceCount
	}
	if c.InstanceType != nil {
		m["instance_type"] = *c.InstanceType
	}
	if c.ZoneAwarenessEnabled != nil {
		m["zone_awareness_enabled"] = *c.ZoneAwarenessEnabled
	}

	return []map[string]interface{}{m}
}

func flattenESEBSOptions(o *elasticsearch.EBSOptions) []map[string]interface{} {
	m := map[string]interface{}{}

	if o.EBSEnabled != nil {
		m["ebs_enabled"] = *o.EBSEnabled
	}
	if o.Iops != nil {
		m["iops"] = *o.Iops
	}
	if o.VolumeSize != nil {
		m["volume_size"] = *o.VolumeSize
	}
	if o.VolumeType != nil {
		m["volume_type"] = *o.VolumeType
	}

	return []map[string]interface{}{m}
}

func expandESEBSOptions(m map[string]interface{}) *elasticsearch.EBSOptions {
	options := elasticsearch.EBSOptions{}

	if v, ok := m["ebs_enabled"]; ok {
		options.EBSEnabled = aws.Bool(v.(bool))
	}
	if v, ok := m["iops"]; ok && v.(int) > 0 {
		options.Iops = aws.Int64(int64(v.(int)))
	}
	if v, ok := m["volume_size"]; ok && v.(int) > 0 {
		options.VolumeSize = aws.Int64(int64(v.(int)))
	}
	if v, ok := m["volume_type"]; ok && v.(string) != "" {
		options.VolumeType = aws.String(v.(string))
	}

	return &options
}

func flattenESEncryptAtRestOptions(o *elasticsearch.EncryptionAtRestOptions) []map[string]interface{} {
	if o == nil {
		return []map[string]interface{}{}
	}

	m := map[string]interface{}{}

	if o.Enabled != nil {
		m["enabled"] = *o.Enabled
	}
	if o.KmsKeyId != nil {
		m["kms_key_id"] = *o.KmsKeyId
	}

	return []map[string]interface{}{m}
}

func expandESEncryptAtRestOptions(m map[string]interface{}) *elasticsearch.EncryptionAtRestOptions {
	options := elasticsearch.EncryptionAtRestOptions{}

	if v, ok := m["enabled"]; ok {
		options.Enabled = aws.Bool(v.(bool))
	}
	if v, ok := m["kms_key_id"]; ok && v.(string) != "" {
		options.KmsKeyId = aws.String(v.(string))
	}

	return &options
}

func flattenESVPCDerivedInfo(o *elasticsearch.VPCDerivedInfo) []map[string]interface{} {
	m := map[string]interface{}{}

	if o.AvailabilityZones != nil {
		m["availability_zones"] = schema.NewSet(schema.HashString, flattenStringList(o.AvailabilityZones))
	}
	if o.SecurityGroupIds != nil {
		m["security_group_ids"] = schema.NewSet(schema.HashString, flattenStringList(o.SecurityGroupIds))
	}
	if o.SubnetIds != nil {
		m["subnet_ids"] = schema.NewSet(schema.HashString, flattenStringList(o.SubnetIds))
	}
	if o.VPCId != nil {
		m["vpc_id"] = *o.VPCId
	}

	return []map[string]interface{}{m}
}

func expandESVPCOptions(m map[string]interface{}) *elasticsearch.VPCOptions {
	options := elasticsearch.VPCOptions{}

	if v, ok := m["security_group_ids"]; ok {
		options.SecurityGroupIds = expandStringList(v.(*schema.Set).List())
	}
	if v, ok := m["subnet_ids"]; ok {
		options.SubnetIds = expandStringList(v.(*schema.Set).List())
	}

	return &options
}

func expandConfigRecordingGroup(configured []interface{}) *configservice.RecordingGroup {
	recordingGroup := configservice.RecordingGroup{}
	group := configured[0].(map[string]interface{})

	if v, ok := group["all_supported"]; ok {
		recordingGroup.AllSupported = aws.Bool(v.(bool))
	}

	if v, ok := group["include_global_resource_types"]; ok {
		recordingGroup.IncludeGlobalResourceTypes = aws.Bool(v.(bool))
	}

	if v, ok := group["resource_types"]; ok {
		recordingGroup.ResourceTypes = expandStringList(v.(*schema.Set).List())
	}
	return &recordingGroup
}

func flattenConfigRecordingGroup(g *configservice.RecordingGroup) []map[string]interface{} {
	m := make(map[string]interface{}, 1)

	if g.AllSupported != nil {
		m["all_supported"] = *g.AllSupported
	}

	if g.IncludeGlobalResourceTypes != nil {
		m["include_global_resource_types"] = *g.IncludeGlobalResourceTypes
	}

	if g.ResourceTypes != nil && len(g.ResourceTypes) > 0 {
		m["resource_types"] = schema.NewSet(schema.HashString, flattenStringList(g.ResourceTypes))
	}

	return []map[string]interface{}{m}
}

func flattenConfigSnapshotDeliveryProperties(p *configservice.ConfigSnapshotDeliveryProperties) []map[string]interface{} {
	m := make(map[string]interface{}, 0)

	if p.DeliveryFrequency != nil {
		m["delivery_frequency"] = *p.DeliveryFrequency
	}

	return []map[string]interface{}{m}
}

func pointersMapToStringList(pointers map[string]*string) map[string]interface{} {
	list := make(map[string]interface{}, len(pointers))
	for i, v := range pointers {
		list[i] = *v
	}
	return list
}

func stringMapToPointers(m map[string]interface{}) map[string]*string {
	list := make(map[string]*string, len(m))
	for i, v := range m {
		list[i] = aws.String(v.(string))
	}
	return list
}

func flattenDSVpcSettings(
	s *directoryservice.DirectoryVpcSettingsDescription) []map[string]interface{} {
	settings := make(map[string]interface{}, 0)

	if s == nil {
		return nil
	}

	settings["subnet_ids"] = schema.NewSet(schema.HashString, flattenStringList(s.SubnetIds))
	settings["vpc_id"] = *s.VpcId

	return []map[string]interface{}{settings}
}

func flattenLambdaEnvironment(lambdaEnv *lambda.EnvironmentResponse) []interface{} {
	envs := make(map[string]interface{})
	en := make(map[string]string)

	if lambdaEnv == nil {
		return nil
	}

	for k, v := range lambdaEnv.Variables {
		en[k] = *v
	}
	if len(en) > 0 {
		envs["variables"] = en
	}

	return []interface{}{envs}
}

func flattenLambdaVpcConfigResponse(s *lambda.VpcConfigResponse) []map[string]interface{} {
	settings := make(map[string]interface{}, 0)

	if s == nil {
		return nil
	}

	var emptyVpc bool
	if s.VpcId == nil || *s.VpcId == "" {
		emptyVpc = true
	}
	if len(s.SubnetIds) == 0 && len(s.SecurityGroupIds) == 0 && emptyVpc {
		return nil
	}

	settings["subnet_ids"] = schema.NewSet(schema.HashString, flattenStringList(s.SubnetIds))
	settings["security_group_ids"] = schema.NewSet(schema.HashString, flattenStringList(s.SecurityGroupIds))
	if s.VpcId != nil {
		settings["vpc_id"] = *s.VpcId
	}

	return []map[string]interface{}{settings}
}

func flattenDSConnectSettings(
	customerDnsIps []*string,
	s *directoryservice.DirectoryConnectSettingsDescription) []map[string]interface{} {
	if s == nil {
		return nil
	}

	settings := make(map[string]interface{}, 0)

	settings["customer_dns_ips"] = schema.NewSet(schema.HashString, flattenStringList(customerDnsIps))
	settings["connect_ips"] = schema.NewSet(schema.HashString, flattenStringList(s.ConnectIps))
	settings["customer_username"] = *s.CustomerUserName
	settings["subnet_ids"] = schema.NewSet(schema.HashString, flattenStringList(s.SubnetIds))
	settings["vpc_id"] = *s.VpcId

	return []map[string]interface{}{settings}
}

func expandCloudFormationParameters(params map[string]interface{}) []*cloudformation.Parameter {
	var cfParams []*cloudformation.Parameter
	for k, v := range params {
		cfParams = append(cfParams, &cloudformation.Parameter{
			ParameterKey:   aws.String(k),
			ParameterValue: aws.String(v.(string)),
		})
	}

	return cfParams
}

// flattenCloudFormationParameters is flattening list of
// *cloudformation.Parameters and only returning existing
// parameters to avoid clash with default values
func flattenCloudFormationParameters(cfParams []*cloudformation.Parameter,
	originalParams map[string]interface{}) map[string]interface{} {
	params := make(map[string]interface{}, len(cfParams))
	for _, p := range cfParams {
		_, isConfigured := originalParams[*p.ParameterKey]
		if isConfigured {
			params[*p.ParameterKey] = *p.ParameterValue
		}
	}
	return params
}

func flattenAllCloudFormationParameters(cfParams []*cloudformation.Parameter) map[string]interface{} {
	params := make(map[string]interface{}, len(cfParams))
	for _, p := range cfParams {
		params[*p.ParameterKey] = *p.ParameterValue
	}
	return params
}

func expandCloudFormationTags(tags map[string]interface{}) []*cloudformation.Tag {
	var cfTags []*cloudformation.Tag
	for k, v := range tags {
		cfTags = append(cfTags, &cloudformation.Tag{
			Key:   aws.String(k),
			Value: aws.String(v.(string)),
		})
	}
	return cfTags
}

func flattenCloudFormationTags(cfTags []*cloudformation.Tag) map[string]string {
	tags := make(map[string]string, len(cfTags))
	for _, t := range cfTags {
		tags[*t.Key] = *t.Value
	}
	return tags
}

func flattenCloudFormationOutputs(cfOutputs []*cloudformation.Output) map[string]string {
	outputs := make(map[string]string, len(cfOutputs))
	for _, o := range cfOutputs {
		outputs[*o.OutputKey] = *o.OutputValue
	}
	return outputs
}

func flattenAsgSuspendedProcesses(list []*autoscaling.SuspendedProcess) []string {
	strs := make([]string, 0, len(list))
	for _, r := range list {
		if r.ProcessName != nil {
			strs = append(strs, *r.ProcessName)
		}
	}
	return strs
}

func flattenAsgEnabledMetrics(list []*autoscaling.EnabledMetric) []string {
	strs := make([]string, 0, len(list))
	for _, r := range list {
		if r.Metric != nil {
			strs = append(strs, *r.Metric)
		}
	}
	return strs
}

func flattenKinesisShardLevelMetrics(list []*kinesis.EnhancedMetrics) []string {
	if len(list) == 0 {
		return []string{}
	}
	strs := make([]string, 0, len(list[0].ShardLevelMetrics))
	for _, s := range list[0].ShardLevelMetrics {
		strs = append(strs, *s)
	}
	return strs
}

func flattenApiGatewayStageKeys(keys []*string) []map[string]interface{} {
	stageKeys := make([]map[string]interface{}, 0, len(keys))
	for _, o := range keys {
		key := make(map[string]interface{})
		parts := strings.Split(*o, "/")
		key["stage_name"] = parts[1]
		key["rest_api_id"] = parts[0]

		stageKeys = append(stageKeys, key)
	}
	return stageKeys
}

func expandApiGatewayStageKeys(d *schema.ResourceData) []*apigateway.StageKey {
	var stageKeys []*apigateway.StageKey

	if stageKeyData, ok := d.GetOk("stage_key"); ok {
		params := stageKeyData.(*schema.Set).List()
		for k := range params {
			data := params[k].(map[string]interface{})
			stageKeys = append(stageKeys, &apigateway.StageKey{
				RestApiId: aws.String(data["rest_api_id"].(string)),
				StageName: aws.String(data["stage_name"].(string)),
			})
		}
	}

	return stageKeys
}

func expandApiGatewayRequestResponseModelOperations(d *schema.ResourceData, key string, prefix string) []*apigateway.PatchOperation {
	operations := make([]*apigateway.PatchOperation, 0)

	oldModels, newModels := d.GetChange(key)
	oldModelMap := oldModels.(map[string]interface{})
	newModelMap := newModels.(map[string]interface{})

	for k, _ := range oldModelMap {
		operation := apigateway.PatchOperation{
			Op:   aws.String("remove"),
			Path: aws.String(fmt.Sprintf("/%s/%s", prefix, strings.Replace(k, "/", "~1", -1))),
		}

		for nK, nV := range newModelMap {
			if nK == k {
				operation.Op = aws.String("replace")
				operation.Value = aws.String(nV.(string))
			}
		}

		operations = append(operations, &operation)
	}

	for nK, nV := range newModelMap {
		exists := false
		for k, _ := range oldModelMap {
			if k == nK {
				exists = true
			}
		}
		if !exists {
			operation := apigateway.PatchOperation{
				Op:    aws.String("add"),
				Path:  aws.String(fmt.Sprintf("/%s/%s", prefix, strings.Replace(nK, "/", "~1", -1))),
				Value: aws.String(nV.(string)),
			}
			operations = append(operations, &operation)
		}
	}

	return operations
}

func deprecatedExpandApiGatewayMethodParametersJSONOperations(d *schema.ResourceData, key string, prefix string) ([]*apigateway.PatchOperation, error) {
	operations := make([]*apigateway.PatchOperation, 0)
	oldParameters, newParameters := d.GetChange(key)
	oldParametersMap := make(map[string]interface{})
	newParametersMap := make(map[string]interface{})

	if err := json.Unmarshal([]byte(oldParameters.(string)), &oldParametersMap); err != nil {
		err := fmt.Errorf("Error unmarshaling old %s: %s", key, err)
		return operations, err
	}

	if err := json.Unmarshal([]byte(newParameters.(string)), &newParametersMap); err != nil {
		err := fmt.Errorf("Error unmarshaling new %s: %s", key, err)
		return operations, err
	}

	for k, _ := range oldParametersMap {
		operation := apigateway.PatchOperation{
			Op:   aws.String("remove"),
			Path: aws.String(fmt.Sprintf("/%s/%s", prefix, k)),
		}

		for nK, nV := range newParametersMap {
			if nK == k {
				operation.Op = aws.String("replace")
				operation.Value = aws.String(strconv.FormatBool(nV.(bool)))
			}
		}

		operations = append(operations, &operation)
	}

	for nK, nV := range newParametersMap {
		exists := false
		for k, _ := range oldParametersMap {
			if k == nK {
				exists = true
			}
		}
		if !exists {
			operation := apigateway.PatchOperation{
				Op:    aws.String("add"),
				Path:  aws.String(fmt.Sprintf("/%s/%s", prefix, nK)),
				Value: aws.String(strconv.FormatBool(nV.(bool))),
			}
			operations = append(operations, &operation)
		}
	}

	return operations, nil
}

func expandApiGatewayMethodParametersOperations(d *schema.ResourceData, key string, prefix string) ([]*apigateway.PatchOperation, error) {
	operations := make([]*apigateway.PatchOperation, 0)

	oldParameters, newParameters := d.GetChange(key)
	oldParametersMap := oldParameters.(map[string]interface{})
	newParametersMap := newParameters.(map[string]interface{})

	for k, _ := range oldParametersMap {
		operation := apigateway.PatchOperation{
			Op:   aws.String("remove"),
			Path: aws.String(fmt.Sprintf("/%s/%s", prefix, k)),
		}

		for nK, nV := range newParametersMap {
			b, ok := nV.(bool)
			if !ok {
				value, _ := strconv.ParseBool(nV.(string))
				b = value
			}
			if nK == k {
				operation.Op = aws.String("replace")
				operation.Value = aws.String(strconv.FormatBool(b))
			}
		}

		operations = append(operations, &operation)
	}

	for nK, nV := range newParametersMap {
		exists := false
		for k, _ := range oldParametersMap {
			if k == nK {
				exists = true
			}
		}
		if !exists {
			b, ok := nV.(bool)
			if !ok {
				value, _ := strconv.ParseBool(nV.(string))
				b = value
			}
			operation := apigateway.PatchOperation{
				Op:    aws.String("add"),
				Path:  aws.String(fmt.Sprintf("/%s/%s", prefix, nK)),
				Value: aws.String(strconv.FormatBool(b)),
			}
			operations = append(operations, &operation)
		}
	}

	return operations, nil
}

func expandApiGatewayStageKeyOperations(d *schema.ResourceData) []*apigateway.PatchOperation {
	operations := make([]*apigateway.PatchOperation, 0)

	prev, curr := d.GetChange("stage_key")
	prevList := prev.(*schema.Set).List()
	currList := curr.(*schema.Set).List()

	for i := range prevList {
		p := prevList[i].(map[string]interface{})
		exists := false

		for j := range currList {
			c := currList[j].(map[string]interface{})
			if c["rest_api_id"].(string) == p["rest_api_id"].(string) && c["stage_name"].(string) == p["stage_name"].(string) {
				exists = true
			}
		}

		if !exists {
			operations = append(operations, &apigateway.PatchOperation{
				Op:    aws.String("remove"),
				Path:  aws.String("/stages"),
				Value: aws.String(fmt.Sprintf("%s/%s", p["rest_api_id"].(string), p["stage_name"].(string))),
			})
		}
	}

	for i := range currList {
		c := currList[i].(map[string]interface{})
		exists := false

		for j := range prevList {
			p := prevList[j].(map[string]interface{})
			if c["rest_api_id"].(string) == p["rest_api_id"].(string) && c["stage_name"].(string) == p["stage_name"].(string) {
				exists = true
			}
		}

		if !exists {
			operations = append(operations, &apigateway.PatchOperation{
				Op:    aws.String("add"),
				Path:  aws.String("/stages"),
				Value: aws.String(fmt.Sprintf("%s/%s", c["rest_api_id"].(string), c["stage_name"].(string))),
			})
		}
	}

	return operations
}

func expandCloudWachLogMetricTransformations(m map[string]interface{}) ([]*cloudwatchlogs.MetricTransformation, error) {
	transformation := cloudwatchlogs.MetricTransformation{
		MetricName:      aws.String(m["name"].(string)),
		MetricNamespace: aws.String(m["namespace"].(string)),
		MetricValue:     aws.String(m["value"].(string)),
	}

	if m["default_value"] != "" {
		transformation.DefaultValue = aws.Float64(m["default_value"].(float64))
	}

	return []*cloudwatchlogs.MetricTransformation{&transformation}, nil
}

func flattenCloudWachLogMetricTransformations(ts []*cloudwatchlogs.MetricTransformation) []interface{} {
	mts := make([]interface{}, 0)
	m := make(map[string]interface{}, 0)

	m["name"] = *ts[0].MetricName
	m["namespace"] = *ts[0].MetricNamespace
	m["value"] = *ts[0].MetricValue

	if ts[0].DefaultValue != nil {
		m["default_value"] = *ts[0].DefaultValue
	}

	mts = append(mts, m)

	return mts
}

func flattenBeanstalkAsg(list []*elasticbeanstalk.AutoScalingGroup) []string {
	strs := make([]string, 0, len(list))
	for _, r := range list {
		if r.Name != nil {
			strs = append(strs, *r.Name)
		}
	}
	return strs
}

func flattenBeanstalkInstances(list []*elasticbeanstalk.Instance) []string {
	strs := make([]string, 0, len(list))
	for _, r := range list {
		if r.Id != nil {
			strs = append(strs, *r.Id)
		}
	}
	return strs
}

func flattenBeanstalkLc(list []*elasticbeanstalk.LaunchConfiguration) []string {
	strs := make([]string, 0, len(list))
	for _, r := range list {
		if r.Name != nil {
			strs = append(strs, *r.Name)
		}
	}
	return strs
}

func flattenBeanstalkElb(list []*elasticbeanstalk.LoadBalancer) []string {
	strs := make([]string, 0, len(list))
	for _, r := range list {
		if r.Name != nil {
			strs = append(strs, *r.Name)
		}
	}
	return strs
}

func flattenBeanstalkSqs(list []*elasticbeanstalk.Queue) []string {
	strs := make([]string, 0, len(list))
	for _, r := range list {
		if r.URL != nil {
			strs = append(strs, *r.URL)
		}
	}
	return strs
}

func flattenBeanstalkTrigger(list []*elasticbeanstalk.Trigger) []string {
	strs := make([]string, 0, len(list))
	for _, r := range list {
		if r.Name != nil {
			strs = append(strs, *r.Name)
		}
	}
	return strs
}

// There are several parts of the AWS API that will sort lists of strings,
// causing diffs inbetween resources that use lists. This avoids a bit of
// code duplication for pre-sorts that can be used for things like hash
// functions, etc.
func sortInterfaceSlice(in []interface{}) []interface{} {
	a := []string{}
	b := []interface{}{}
	for _, v := range in {
		a = append(a, v.(string))
	}

	sort.Strings(a)

	for _, v := range a {
		b = append(b, v)
	}

	return b
}

// This function sorts List A to look like a list found in the tf file.
func sortListBasedonTFFile(in []string, d *schema.ResourceData, listName string) ([]string, error) {
	if attributeCount, ok := d.Get(listName + ".#").(int); ok {
		for i := 0; i < attributeCount; i++ {
			currAttributeId := d.Get(listName + "." + strconv.Itoa(i))
			for j := 0; j < len(in); j++ {
				if currAttributeId == in[j] {
					in[i], in[j] = in[j], in[i]
				}
			}
		}
		return in, nil
	}
	return in, fmt.Errorf("Could not find list: %s", listName)
}

func flattenApiGatewayThrottleSettings(settings *apigateway.ThrottleSettings) []map[string]interface{} {
	result := make([]map[string]interface{}, 0, 1)

	if settings != nil {
		r := make(map[string]interface{})
		if settings.BurstLimit != nil {
			r["burst_limit"] = *settings.BurstLimit
		}

		if settings.RateLimit != nil {
			r["rate_limit"] = *settings.RateLimit
		}

		result = append(result, r)
	}

	return result
}

// TODO: refactor some of these helper functions and types in the terraform/helper packages

// getStringPtr returns a *string version of the value taken from m, where m
// can be a map[string]interface{} or a *schema.ResourceData. If the key isn't
// present or is empty, getNilString returns nil.
func getStringPtr(m interface{}, key string) *string {
	switch m := m.(type) {
	case map[string]interface{}:
		v := m[key]

		if v == nil {
			return nil
		}

		s := v.(string)
		if s == "" {
			return nil
		}

		return &s

	case *schema.ResourceData:
		if v, ok := m.GetOk(key); ok {
			if v == nil || v.(string) == "" {
				return nil
			}
			s := v.(string)
			return &s
		}

	default:
		panic("unknown type in getStringPtr")
	}

	return nil
}

// getStringPtrList returns a []*string version of the map value. If the key
// isn't present, getNilStringList returns nil.
func getStringPtrList(m map[string]interface{}, key string) []*string {
	if v, ok := m[key]; ok {
		var stringList []*string
		for _, i := range v.([]interface{}) {
			s := i.(string)
			stringList = append(stringList, &s)
		}

		return stringList
	}

	return nil
}

// a convenience wrapper type for the schema.Set map[string]interface{}
// Set operations only alter the underlying map if the value is not nil
type setMap map[string]interface{}

// SetString sets m[key] = *value only if `value != nil`
func (s setMap) SetString(key string, value *string) {
	if value == nil {
		return
	}

	s[key] = *value
}

// SetStringMap sets key to value as a map[string]interface{}, stripping any nil
// values. The value parameter can be a map[string]interface{}, a
// map[string]*string, or a map[string]string.
func (s setMap) SetStringMap(key string, value interface{}) {
	// because these methods are meant to be chained without intermediate
	// checks for nil, we are likely to get interfaces with dynamic types but
	// a nil value.
	if reflect.ValueOf(value).IsNil() {
		return
	}

	m := make(map[string]interface{})

	switch value := value.(type) {
	case map[string]string:
		for k, v := range value {
			m[k] = v
		}
	case map[string]*string:
		for k, v := range value {
			if v == nil {
				continue
			}
			m[k] = *v
		}
	case map[string]interface{}:
		for k, v := range value {
			if v == nil {
				continue
			}

			switch v := v.(type) {
			case string:
				m[k] = v
			case *string:
				if v != nil {
					m[k] = *v
				}
			default:
				panic(fmt.Sprintf("unknown type for SetString: %T", v))
			}
		}
	}

	// catch the case where the interface wasn't nil, but we had no non-nil values
	if len(m) > 0 {
		s[key] = m
	}
}

// Set assigns value to s[key] if value isn't nil
func (s setMap) Set(key string, value interface{}) {
	if reflect.ValueOf(value).IsNil() {
		return
	}

	s[key] = value
}

// Map returns the raw map type for a shorter type conversion
func (s setMap) Map() map[string]interface{} {
	return map[string]interface{}(s)
}

// MapList returns the map[string]interface{} as a single element in a slice to
// match the schema.Set data type used for structs.
func (s setMap) MapList() []map[string]interface{} {
	return []map[string]interface{}{s.Map()}
}

// Takes the result of flatmap.Expand for an array of policy attributes and
// returns ELB API compatible objects
func expandPolicyAttributes(configured []interface{}) ([]*elb.PolicyAttribute, error) {
	attributes := make([]*elb.PolicyAttribute, 0, len(configured))

	// Loop over our configured attributes and create
	// an array of aws-sdk-go compatible objects
	for _, lRaw := range configured {
		data := lRaw.(map[string]interface{})

		a := &elb.PolicyAttribute{
			AttributeName:  aws.String(data["name"].(string)),
			AttributeValue: aws.String(data["value"].(string)),
		}

		attributes = append(attributes, a)

	}

	return attributes, nil
}

// Flattens an array of PolicyAttributes into a []interface{}
func flattenPolicyAttributes(list []*elb.PolicyAttributeDescription) []interface{} {
	attributes := []interface{}{}
	for _, attrdef := range list {
		attribute := map[string]string{
			"name":  *attrdef.AttributeName,
			"value": *attrdef.AttributeValue,
		}

		attributes = append(attributes, attribute)

	}

	return attributes
}

func flattenConfigRuleSource(source *configservice.Source) []interface{} {
	var result []interface{}
	m := make(map[string]interface{})
	m["owner"] = *source.Owner
	m["source_identifier"] = *source.SourceIdentifier
	if len(source.SourceDetails) > 0 {
		m["source_detail"] = schema.NewSet(configRuleSourceDetailsHash, flattenConfigRuleSourceDetails(source.SourceDetails))
	}
	result = append(result, m)
	return result
}

func flattenConfigRuleSourceDetails(details []*configservice.SourceDetail) []interface{} {
	var items []interface{}
	for _, d := range details {
		m := make(map[string]interface{})
		if d.MessageType != nil {
			m["message_type"] = *d.MessageType
		}
		if d.EventSource != nil {
			m["event_source"] = *d.EventSource
		}
		if d.MaximumExecutionFrequency != nil {
			m["maximum_execution_frequency"] = *d.MaximumExecutionFrequency
		}

		items = append(items, m)
	}

	return items
}

func expandConfigRuleSource(configured []interface{}) *configservice.Source {
	cfg := configured[0].(map[string]interface{})
	source := configservice.Source{
		Owner:            aws.String(cfg["owner"].(string)),
		SourceIdentifier: aws.String(cfg["source_identifier"].(string)),
	}
	if details, ok := cfg["source_detail"]; ok {
		source.SourceDetails = expandConfigRuleSourceDetails(details.(*schema.Set))
	}
	return &source
}

func expandConfigRuleSourceDetails(configured *schema.Set) []*configservice.SourceDetail {
	var results []*configservice.SourceDetail

	for _, item := range configured.List() {
		detail := item.(map[string]interface{})
		src := configservice.SourceDetail{}

		if msgType, ok := detail["message_type"].(string); ok && msgType != "" {
			src.MessageType = aws.String(msgType)
		}
		if eventSource, ok := detail["event_source"].(string); ok && eventSource != "" {
			src.EventSource = aws.String(eventSource)
		}
		if maxExecFreq, ok := detail["maximum_execution_frequency"].(string); ok && maxExecFreq != "" {
			src.MaximumExecutionFrequency = aws.String(maxExecFreq)
		}

		results = append(results, &src)
	}

	return results
}

func flattenConfigRuleScope(scope *configservice.Scope) []interface{} {
	var items []interface{}

	m := make(map[string]interface{})
	if scope.ComplianceResourceId != nil {
		m["compliance_resource_id"] = *scope.ComplianceResourceId
	}
	if scope.ComplianceResourceTypes != nil {
		m["compliance_resource_types"] = schema.NewSet(schema.HashString, flattenStringList(scope.ComplianceResourceTypes))
	}
	if scope.TagKey != nil {
		m["tag_key"] = *scope.TagKey
	}
	if scope.TagValue != nil {
		m["tag_value"] = *scope.TagValue
	}

	items = append(items, m)
	return items
}

func expandConfigRuleScope(configured map[string]interface{}) *configservice.Scope {
	scope := &configservice.Scope{}

	if v, ok := configured["compliance_resource_id"].(string); ok && v != "" {
		scope.ComplianceResourceId = aws.String(v)
	}
	if v, ok := configured["compliance_resource_types"]; ok {
		l := v.(*schema.Set)
		if l.Len() > 0 {
			scope.ComplianceResourceTypes = expandStringList(l.List())
		}
	}
	if v, ok := configured["tag_key"].(string); ok && v != "" {
		scope.TagKey = aws.String(v)
	}
	if v, ok := configured["tag_value"].(string); ok && v != "" {
		scope.TagValue = aws.String(v)
	}

	return scope
}

// Takes a value containing YAML string and passes it through
// the YAML parser. Returns either a parsing
// error or original YAML string.
func checkYamlString(yamlString interface{}) (string, error) {
	var y interface{}

	if yamlString == nil || yamlString.(string) == "" {
		return "", nil
	}

	s := yamlString.(string)

	err := yaml.Unmarshal([]byte(s), &y)
	if err != nil {
		return s, err
	}

	return s, nil
}

func normalizeCloudFormationTemplate(templateString interface{}) (string, error) {
	if looksLikeJsonString(templateString) {
		return structure.NormalizeJsonString(templateString.(string))
	}

	return checkYamlString(templateString)
}

func flattenInspectorTags(cfTags []*cloudformation.Tag) map[string]string {
	tags := make(map[string]string, len(cfTags))
	for _, t := range cfTags {
		tags[*t.Key] = *t.Value
	}
	return tags
}

func flattenApiGatewayUsageApiStages(s []*apigateway.ApiStage) []map[string]interface{} {
	stages := make([]map[string]interface{}, 0)

	for _, bd := range s {
		if bd.ApiId != nil && bd.Stage != nil {
			stage := make(map[string]interface{})
			stage["api_id"] = *bd.ApiId
			stage["stage"] = *bd.Stage

			stages = append(stages, stage)
		}
	}

	if len(stages) > 0 {
		return stages
	}

	return nil
}

func flattenApiGatewayUsagePlanThrottling(s *apigateway.ThrottleSettings) []map[string]interface{} {
	settings := make(map[string]interface{}, 0)

	if s == nil {
		return nil
	}

	if s.BurstLimit != nil {
		settings["burst_limit"] = *s.BurstLimit
	}

	if s.RateLimit != nil {
		settings["rate_limit"] = *s.RateLimit
	}

	return []map[string]interface{}{settings}
}

func flattenApiGatewayUsagePlanQuota(s *apigateway.QuotaSettings) []map[string]interface{} {
	settings := make(map[string]interface{}, 0)

	if s == nil {
		return nil
	}

	if s.Limit != nil {
		settings["limit"] = *s.Limit
	}

	if s.Offset != nil {
		settings["offset"] = *s.Offset
	}

	if s.Period != nil {
		settings["period"] = *s.Period
	}

	return []map[string]interface{}{settings}
}

func buildApiGatewayInvokeURL(restApiId, region, stageName string) string {
	return fmt.Sprintf("https://%s.execute-api.%s.amazonaws.com/%s",
		restApiId, region, stageName)
}

func expandCognitoSupportedLoginProviders(config map[string]interface{}) map[string]*string {
	m := map[string]*string{}
	for k, v := range config {
		s := v.(string)
		m[k] = &s
	}
	return m
}

func flattenCognitoSupportedLoginProviders(config map[string]*string) map[string]string {
	m := map[string]string{}
	for k, v := range config {
		m[k] = *v
	}
	return m
}

func expandCognitoIdentityProviders(s *schema.Set) []*cognitoidentity.Provider {
	ips := make([]*cognitoidentity.Provider, 0)

	for _, v := range s.List() {
		s := v.(map[string]interface{})

		ip := &cognitoidentity.Provider{}

		if sv, ok := s["client_id"].(string); ok {
			ip.ClientId = aws.String(sv)
		}

		if sv, ok := s["provider_name"].(string); ok {
			ip.ProviderName = aws.String(sv)
		}

		if sv, ok := s["server_side_token_check"].(bool); ok {
			ip.ServerSideTokenCheck = aws.Bool(sv)
		}

		ips = append(ips, ip)
	}

	return ips
}

func flattenCognitoIdentityProviders(ips []*cognitoidentity.Provider) []map[string]interface{} {
	values := make([]map[string]interface{}, 0)

	for _, v := range ips {
		ip := make(map[string]interface{})

		if v == nil {
			return nil
		}

		if v.ClientId != nil {
			ip["client_id"] = *v.ClientId
		}

		if v.ProviderName != nil {
			ip["provider_name"] = *v.ProviderName
		}

		if v.ServerSideTokenCheck != nil {
			ip["server_side_token_check"] = *v.ServerSideTokenCheck
		}

		values = append(values, ip)
	}

	return values
}

func flattenCognitoUserPoolEmailConfiguration(s *cognitoidentityprovider.EmailConfigurationType) []map[string]interface{} {
	m := make(map[string]interface{}, 0)

	if s == nil {
		return nil
	}

	if s.ReplyToEmailAddress != nil {
		m["reply_to_email_address"] = *s.ReplyToEmailAddress
	}

	if s.SourceArn != nil {
		m["source_arn"] = *s.SourceArn
	}

	if len(m) > 0 {
		return []map[string]interface{}{m}
	}

	return []map[string]interface{}{}
}

func expandCognitoUserPoolAdminCreateUserConfig(config map[string]interface{}) *cognitoidentityprovider.AdminCreateUserConfigType {
	configs := &cognitoidentityprovider.AdminCreateUserConfigType{}

	if v, ok := config["allow_admin_create_user_only"]; ok {
		configs.AllowAdminCreateUserOnly = aws.Bool(v.(bool))
	}

	if v, ok := config["invite_message_template"]; ok {
		data := v.([]interface{})

		if len(data) > 0 {
			m, ok := data[0].(map[string]interface{})

			if ok {
				imt := &cognitoidentityprovider.MessageTemplateType{}

				if v, ok := m["email_message"]; ok {
					imt.EmailMessage = aws.String(v.(string))
				}

				if v, ok := m["email_subject"]; ok {
					imt.EmailSubject = aws.String(v.(string))
				}

				if v, ok := m["sms_message"]; ok {
					imt.SMSMessage = aws.String(v.(string))
				}

				configs.InviteMessageTemplate = imt
			}
		}
	}

	configs.UnusedAccountValidityDays = aws.Int64(int64(config["unused_account_validity_days"].(int)))

	return configs
}

func flattenCognitoUserPoolAdminCreateUserConfig(s *cognitoidentityprovider.AdminCreateUserConfigType) []map[string]interface{} {
	config := map[string]interface{}{}

	if s == nil {
		return nil
	}

	if s.AllowAdminCreateUserOnly != nil {
		config["allow_admin_create_user_only"] = *s.AllowAdminCreateUserOnly
	}

	if s.InviteMessageTemplate != nil {
		subconfig := map[string]interface{}{}

		if s.InviteMessageTemplate.EmailMessage != nil {
			subconfig["email_message"] = *s.InviteMessageTemplate.EmailMessage
		}

		if s.InviteMessageTemplate.EmailSubject != nil {
			subconfig["email_subject"] = *s.InviteMessageTemplate.EmailSubject
		}

		if s.InviteMessageTemplate.SMSMessage != nil {
			subconfig["sms_message"] = *s.InviteMessageTemplate.SMSMessage
		}

		if len(subconfig) > 0 {
			config["invite_message_template"] = []map[string]interface{}{subconfig}
		}
	}

	config["unused_account_validity_days"] = *s.UnusedAccountValidityDays

	return []map[string]interface{}{config}
}

func expandCognitoUserPoolDeviceConfiguration(config map[string]interface{}) *cognitoidentityprovider.DeviceConfigurationType {
	configs := &cognitoidentityprovider.DeviceConfigurationType{}

	if v, ok := config["challenge_required_on_new_device"]; ok {
		configs.ChallengeRequiredOnNewDevice = aws.Bool(v.(bool))
	}

	if v, ok := config["device_only_remembered_on_user_prompt"]; ok {
		configs.DeviceOnlyRememberedOnUserPrompt = aws.Bool(v.(bool))
	}

	return configs
}

func flattenCognitoUserPoolDeviceConfiguration(s *cognitoidentityprovider.DeviceConfigurationType) []map[string]interface{} {
	config := map[string]interface{}{}

	if s == nil {
		return nil
	}

	if s.ChallengeRequiredOnNewDevice != nil {
		config["challenge_required_on_new_device"] = *s.ChallengeRequiredOnNewDevice
	}

	if s.DeviceOnlyRememberedOnUserPrompt != nil {
		config["device_only_remembered_on_user_prompt"] = *s.DeviceOnlyRememberedOnUserPrompt
	}

	return []map[string]interface{}{config}
}

func expandCognitoUserPoolLambdaConfig(config map[string]interface{}) *cognitoidentityprovider.LambdaConfigType {
	configs := &cognitoidentityprovider.LambdaConfigType{}

	if v, ok := config["create_auth_challenge"]; ok && v.(string) != "" {
		configs.CreateAuthChallenge = aws.String(v.(string))
	}

	if v, ok := config["custom_message"]; ok && v.(string) != "" {
		configs.CustomMessage = aws.String(v.(string))
	}

	if v, ok := config["define_auth_challenge"]; ok && v.(string) != "" {
		configs.DefineAuthChallenge = aws.String(v.(string))
	}

	if v, ok := config["post_authentication"]; ok && v.(string) != "" {
		configs.PostAuthentication = aws.String(v.(string))
	}

	if v, ok := config["post_confirmation"]; ok && v.(string) != "" {
		configs.PostConfirmation = aws.String(v.(string))
	}

	if v, ok := config["pre_authentication"]; ok && v.(string) != "" {
		configs.PreAuthentication = aws.String(v.(string))
	}

	if v, ok := config["pre_sign_up"]; ok && v.(string) != "" {
		configs.PreSignUp = aws.String(v.(string))
	}

	if v, ok := config["pre_token_generation"]; ok && v.(string) != "" {
		configs.PreTokenGeneration = aws.String(v.(string))
	}

	if v, ok := config["user_migration"]; ok && v.(string) != "" {
		configs.UserMigration = aws.String(v.(string))
	}

	if v, ok := config["verify_auth_challenge_response"]; ok && v.(string) != "" {
		configs.VerifyAuthChallengeResponse = aws.String(v.(string))
	}

	return configs
}

func flattenCognitoUserPoolLambdaConfig(s *cognitoidentityprovider.LambdaConfigType) []map[string]interface{} {
	m := map[string]interface{}{}

	if s == nil {
		return nil
	}

	if s.CreateAuthChallenge != nil {
		m["create_auth_challenge"] = *s.CreateAuthChallenge
	}

	if s.CustomMessage != nil {
		m["custom_message"] = *s.CustomMessage
	}

	if s.DefineAuthChallenge != nil {
		m["define_auth_challenge"] = *s.DefineAuthChallenge
	}

	if s.PostAuthentication != nil {
		m["post_authentication"] = *s.PostAuthentication
	}

	if s.PostConfirmation != nil {
		m["post_confirmation"] = *s.PostConfirmation
	}

	if s.PreAuthentication != nil {
		m["pre_authentication"] = *s.PreAuthentication
	}

	if s.PreSignUp != nil {
		m["pre_sign_up"] = *s.PreSignUp
	}

	if s.PreTokenGeneration != nil {
		m["pre_token_generation"] = *s.PreTokenGeneration
	}

	if s.UserMigration != nil {
		m["user_migration"] = *s.UserMigration
	}

	if s.VerifyAuthChallengeResponse != nil {
		m["verify_auth_challenge_response"] = *s.VerifyAuthChallengeResponse
	}

	if len(m) > 0 {
		return []map[string]interface{}{m}
	}

	return []map[string]interface{}{}
}

func expandCognitoUserPoolPasswordPolicy(config map[string]interface{}) *cognitoidentityprovider.PasswordPolicyType {
	configs := &cognitoidentityprovider.PasswordPolicyType{}

	if v, ok := config["minimum_length"]; ok {
		configs.MinimumLength = aws.Int64(int64(v.(int)))
	}

	if v, ok := config["require_lowercase"]; ok {
		configs.RequireLowercase = aws.Bool(v.(bool))
	}

	if v, ok := config["require_numbers"]; ok {
		configs.RequireNumbers = aws.Bool(v.(bool))
	}

	if v, ok := config["require_symbols"]; ok {
		configs.RequireSymbols = aws.Bool(v.(bool))
	}

	if v, ok := config["require_uppercase"]; ok {
		configs.RequireUppercase = aws.Bool(v.(bool))
	}

	return configs
}

func flattenIoTRuleCloudWatchAlarmActions(actions []*iot.Action) []map[string]interface{} {
	results := make([]map[string]interface{}, 0)

	for _, a := range actions {
		result := make(map[string]interface{})
		v := a.CloudwatchAlarm
		if v != nil {
			result["alarm_name"] = *v.AlarmName
			result["role_arn"] = *v.RoleArn
			result["state_reason"] = *v.StateReason
			result["state_value"] = *v.StateValue

			results = append(results, result)
		}
	}

	return results
}

func flattenIoTRuleCloudWatchMetricActions(actions []*iot.Action) []map[string]interface{} {
	results := make([]map[string]interface{}, 0)

	for _, a := range actions {
		result := make(map[string]interface{})
		v := a.CloudwatchMetric
		if v != nil {
			result["metric_name"] = *v.MetricName
			result["role_arn"] = *v.RoleArn
			result["metric_namespace"] = *v.MetricNamespace
			result["metric_unit"] = *v.MetricUnit
			result["metric_value"] = *v.MetricValue

			if v.MetricTimestamp != nil {
				result["metric_timestamp"] = *v.MetricTimestamp
			}

			results = append(results, result)
		}
	}

	return results
}

func flattenIoTRuleDynamoDbActions(actions []*iot.Action) []map[string]interface{} {
	results := make([]map[string]interface{}, 0)

	for _, a := range actions {
		result := make(map[string]interface{})
		v := a.DynamoDB
		if v != nil {
			result["hash_key_field"] = *v.HashKeyField
			result["hash_key_value"] = *v.HashKeyValue
			result["range_key_field"] = *v.RangeKeyField
			result["range_key_value"] = *v.RangeKeyValue
			result["role_arn"] = *v.RoleArn
			result["table_name"] = *v.TableName

			if v.HashKeyType != nil {
				result["hash_key_type"] = *v.HashKeyType
			}

			if v.PayloadField != nil {
				result["payload_field"] = *v.PayloadField
			}

			if v.RangeKeyType != nil {
				result["range_key_type"] = *v.RangeKeyType
			}

			results = append(results, result)
		}
	}

	return results
}

func flattenIoTRuleElasticSearchActions(actions []*iot.Action) []map[string]interface{} {
	results := make([]map[string]interface{}, 0)

	for _, a := range actions {
		result := make(map[string]interface{})
		v := a.Elasticsearch
		if v != nil {
			result["role_arn"] = *v.RoleArn
			result["endpoint"] = *v.Endpoint
			result["id"] = *v.Id
			result["index"] = *v.Index
			result["type"] = *v.Type

			results = append(results, result)
		}
	}

	return results
}

func flattenIoTRuleFirehoseActions(actions []*iot.Action) []map[string]interface{} {
	results := make([]map[string]interface{}, 0)

	for _, a := range actions {
		result := make(map[string]interface{})
		v := a.Firehose
		if v != nil {
			result["role_arn"] = *v.RoleArn
			result["delivery_stream_name"] = *v.DeliveryStreamName

			results = append(results, result)
		}
	}

	return results
}

func flattenIoTRuleKinesisActions(actions []*iot.Action) []map[string]interface{} {
	results := make([]map[string]interface{}, 0)

	for _, a := range actions {
		result := make(map[string]interface{})
		v := a.Kinesis
		if v != nil {
			result["role_arn"] = *v.RoleArn
			result["stream_name"] = *v.StreamName

			if v.PartitionKey != nil {
				result["partition_key"] = *v.PartitionKey
			}

			results = append(results, result)
		}
	}

	return results
}

func flattenIoTRuleLambdaActions(actions []*iot.Action) []map[string]interface{} {
	results := make([]map[string]interface{}, 0)

	for _, a := range actions {
		result := make(map[string]interface{})
		v := a.Lambda
		if v != nil {
			result["function_arn"] = *v.FunctionArn

			results = append(results, result)
		}
	}

	return results
}

func flattenIoTRuleRepublishActions(actions []*iot.Action) []map[string]interface{} {
	results := make([]map[string]interface{}, 0)

	for _, a := range actions {
		result := make(map[string]interface{})
		v := a.Republish
		if v != nil {
			result["role_arn"] = *v.RoleArn
			result["topic"] = *v.Topic

			results = append(results, result)
		}
	}

	return results
}

func flattenIoTRuleS3Actions(actions []*iot.Action) []map[string]interface{} {
	results := make([]map[string]interface{}, 0)

	for _, a := range actions {
		result := make(map[string]interface{})
		v := a.S3
		if v != nil {
			result["role_arn"] = *v.RoleArn
			result["bucket_name"] = *v.BucketName
			result["key"] = *v.Key

			results = append(results, result)
		}
	}

	return results
}

func flattenIoTRuleSnsActions(actions []*iot.Action) []map[string]interface{} {
	results := make([]map[string]interface{}, 0)

	for _, a := range actions {
		result := make(map[string]interface{})
		v := a.Sns
		if v != nil {
			result["message_format"] = *v.MessageFormat
			result["role_arn"] = *v.RoleArn
			result["target_arn"] = *v.TargetArn

			results = append(results, result)
		}
	}

	return results
}

func flattenIoTRuleSqsActions(actions []*iot.Action) []map[string]interface{} {
	results := make([]map[string]interface{}, 0)

	for _, a := range actions {
		result := make(map[string]interface{})
		v := a.Sqs
		if v != nil {
			result["role_arn"] = *v.RoleArn
			result["use_base64"] = *v.UseBase64
			result["queue_url"] = *v.QueueUrl

			results = append(results, result)
		}
	}

	return results
}

func flattenCognitoUserPoolPasswordPolicy(s *cognitoidentityprovider.PasswordPolicyType) []map[string]interface{} {
	m := map[string]interface{}{}

	if s == nil {
		return nil
	}

	if s.MinimumLength != nil {
		m["minimum_length"] = *s.MinimumLength
	}

	if s.RequireLowercase != nil {
		m["require_lowercase"] = *s.RequireLowercase
	}

	if s.RequireNumbers != nil {
		m["require_numbers"] = *s.RequireNumbers
	}

	if s.RequireSymbols != nil {
		m["require_symbols"] = *s.RequireSymbols
	}

	if s.RequireUppercase != nil {
		m["require_uppercase"] = *s.RequireUppercase
	}

	if len(m) > 0 {
		return []map[string]interface{}{m}
	}

	return []map[string]interface{}{}
}

func expandCognitoUserPoolSchema(inputs []interface{}) []*cognitoidentityprovider.SchemaAttributeType {
	configs := make([]*cognitoidentityprovider.SchemaAttributeType, len(inputs), len(inputs))

	for i, input := range inputs {
		param := input.(map[string]interface{})
		config := &cognitoidentityprovider.SchemaAttributeType{}

		if v, ok := param["attribute_data_type"]; ok {
			config.AttributeDataType = aws.String(v.(string))
		}

		if v, ok := param["developer_only_attribute"]; ok {
			config.DeveloperOnlyAttribute = aws.Bool(v.(bool))
		}

		if v, ok := param["mutable"]; ok {
			config.Mutable = aws.Bool(v.(bool))
		}

		if v, ok := param["name"]; ok {
			config.Name = aws.String(v.(string))
		}

		if v, ok := param["required"]; ok {
			config.Required = aws.Bool(v.(bool))
		}

		if v, ok := param["number_attribute_constraints"]; ok {
			data := v.([]interface{})

			if len(data) > 0 {
				m, ok := data[0].(map[string]interface{})
				if ok {
					numberAttributeConstraintsType := &cognitoidentityprovider.NumberAttributeConstraintsType{}

					if v, ok := m["min_value"]; ok && v.(string) != "" {
						numberAttributeConstraintsType.MinValue = aws.String(v.(string))
					}

					if v, ok := m["max_value"]; ok && v.(string) != "" {
						numberAttributeConstraintsType.MaxValue = aws.String(v.(string))
					}

					config.NumberAttributeConstraints = numberAttributeConstraintsType
				}
			}
		}

		if v, ok := param["string_attribute_constraints"]; ok {
			data := v.([]interface{})

			if len(data) > 0 {
				m, _ := data[0].(map[string]interface{})
				if ok {
					stringAttributeConstraintsType := &cognitoidentityprovider.StringAttributeConstraintsType{}

					if l, ok := m["min_length"]; ok && l.(string) != "" {
						stringAttributeConstraintsType.MinLength = aws.String(l.(string))
					}

					if l, ok := m["max_length"]; ok && l.(string) != "" {
						stringAttributeConstraintsType.MaxLength = aws.String(l.(string))
					}

					config.StringAttributeConstraints = stringAttributeConstraintsType
				}
			}
		}

		configs[i] = config
	}

	return configs
}

func cognitoUserPoolSchemaAttributeMatchesStandardAttribute(input *cognitoidentityprovider.SchemaAttributeType) bool {
	if input == nil {
		return false
	}

	// All standard attributes always returned by API
	// https://docs.aws.amazon.com/cognito/latest/developerguide/user-pool-settings-attributes.html#cognito-user-pools-standard-attributes
	var standardAttributes = []cognitoidentityprovider.SchemaAttributeType{
		{
			AttributeDataType:      aws.String(cognitoidentityprovider.AttributeDataTypeString),
			DeveloperOnlyAttribute: aws.Bool(false),
			Mutable:                aws.Bool(true),
			Name:                   aws.String("address"),
			Required:               aws.Bool(false),
			StringAttributeConstraints: &cognitoidentityprovider.StringAttributeConstraintsType{
				MaxLength: aws.String("2048"),
				MinLength: aws.String("0"),
			},
		},
		{
			AttributeDataType:      aws.String(cognitoidentityprovider.AttributeDataTypeString),
			DeveloperOnlyAttribute: aws.Bool(false),
			Mutable:                aws.Bool(true),
			Name:                   aws.String("birthdate"),
			Required:               aws.Bool(false),
			StringAttributeConstraints: &cognitoidentityprovider.StringAttributeConstraintsType{
				MaxLength: aws.String("10"),
				MinLength: aws.String("10"),
			},
		},
		{
			AttributeDataType:      aws.String(cognitoidentityprovider.AttributeDataTypeString),
			DeveloperOnlyAttribute: aws.Bool(false),
			Mutable:                aws.Bool(true),
			Name:                   aws.String("email"),
			Required:               aws.Bool(false),
			StringAttributeConstraints: &cognitoidentityprovider.StringAttributeConstraintsType{
				MaxLength: aws.String("2048"),
				MinLength: aws.String("0"),
			},
		},
		{
			AttributeDataType:      aws.String(cognitoidentityprovider.AttributeDataTypeBoolean),
			DeveloperOnlyAttribute: aws.Bool(false),
			Mutable:                aws.Bool(true),
			Name:                   aws.String("email_verified"),
			Required:               aws.Bool(false),
		},
		{
			AttributeDataType:      aws.String(cognitoidentityprovider.AttributeDataTypeString),
			DeveloperOnlyAttribute: aws.Bool(false),
			Mutable:                aws.Bool(true),
			Name:                   aws.String("gender"),
			Required:               aws.Bool(false),
			StringAttributeConstraints: &cognitoidentityprovider.StringAttributeConstraintsType{
				MaxLength: aws.String("2048"),
				MinLength: aws.String("0"),
			},
		},
		{
			AttributeDataType:      aws.String(cognitoidentityprovider.AttributeDataTypeString),
			DeveloperOnlyAttribute: aws.Bool(false),
			Mutable:                aws.Bool(true),
			Name:                   aws.String("given_name"),
			Required:               aws.Bool(false),
			StringAttributeConstraints: &cognitoidentityprovider.StringAttributeConstraintsType{
				MaxLength: aws.String("2048"),
				MinLength: aws.String("0"),
			},
		},
		{
			AttributeDataType:      aws.String(cognitoidentityprovider.AttributeDataTypeString),
			DeveloperOnlyAttribute: aws.Bool(false),
			Mutable:                aws.Bool(true),
			Name:                   aws.String("family_name"),
			Required:               aws.Bool(false),
			StringAttributeConstraints: &cognitoidentityprovider.StringAttributeConstraintsType{
				MaxLength: aws.String("2048"),
				MinLength: aws.String("0"),
			},
		},
		{
			AttributeDataType:      aws.String(cognitoidentityprovider.AttributeDataTypeString),
			DeveloperOnlyAttribute: aws.Bool(false),
			Mutable:                aws.Bool(true),
			Name:                   aws.String("locale"),
			Required:               aws.Bool(false),
			StringAttributeConstraints: &cognitoidentityprovider.StringAttributeConstraintsType{
				MaxLength: aws.String("2048"),
				MinLength: aws.String("0"),
			},
		},
		{
			AttributeDataType:      aws.String(cognitoidentityprovider.AttributeDataTypeString),
			DeveloperOnlyAttribute: aws.Bool(false),
			Mutable:                aws.Bool(true),
			Name:                   aws.String("middle_name"),
			Required:               aws.Bool(false),
			StringAttributeConstraints: &cognitoidentityprovider.StringAttributeConstraintsType{
				MaxLength: aws.String("2048"),
				MinLength: aws.String("0"),
			},
		},
		{
			AttributeDataType:      aws.String(cognitoidentityprovider.AttributeDataTypeString),
			DeveloperOnlyAttribute: aws.Bool(false),
			Mutable:                aws.Bool(true),
			Name:                   aws.String("name"),
			Required:               aws.Bool(false),
			StringAttributeConstraints: &cognitoidentityprovider.StringAttributeConstraintsType{
				MaxLength: aws.String("2048"),
				MinLength: aws.String("0"),
			},
		},
		{
			AttributeDataType:      aws.String(cognitoidentityprovider.AttributeDataTypeString),
			DeveloperOnlyAttribute: aws.Bool(false),
			Mutable:                aws.Bool(true),
			Name:                   aws.String("nickname"),
			Required:               aws.Bool(false),
			StringAttributeConstraints: &cognitoidentityprovider.StringAttributeConstraintsType{
				MaxLength: aws.String("2048"),
				MinLength: aws.String("0"),
			},
		},
		{
			AttributeDataType:      aws.String(cognitoidentityprovider.AttributeDataTypeString),
			DeveloperOnlyAttribute: aws.Bool(false),
			Mutable:                aws.Bool(true),
			Name:                   aws.String("phone_number"),
			Required:               aws.Bool(false),
			StringAttributeConstraints: &cognitoidentityprovider.StringAttributeConstraintsType{
				MaxLength: aws.String("2048"),
				MinLength: aws.String("0"),
			},
		},
		{
			AttributeDataType:      aws.String(cognitoidentityprovider.AttributeDataTypeBoolean),
			DeveloperOnlyAttribute: aws.Bool(false),
			Mutable:                aws.Bool(true),
			Name:                   aws.String("phone_number_verified"),
			Required:               aws.Bool(false),
		},
		{
			AttributeDataType:      aws.String(cognitoidentityprovider.AttributeDataTypeString),
			DeveloperOnlyAttribute: aws.Bool(false),
			Mutable:                aws.Bool(true),
			Name:                   aws.String("picture"),
			Required:               aws.Bool(false),
			StringAttributeConstraints: &cognitoidentityprovider.StringAttributeConstraintsType{
				MaxLength: aws.String("2048"),
				MinLength: aws.String("0"),
			},
		},
		{
			AttributeDataType:      aws.String(cognitoidentityprovider.AttributeDataTypeString),
			DeveloperOnlyAttribute: aws.Bool(false),
			Mutable:                aws.Bool(true),
			Name:                   aws.String("preferred_username"),
			Required:               aws.Bool(false),
			StringAttributeConstraints: &cognitoidentityprovider.StringAttributeConstraintsType{
				MaxLength: aws.String("2048"),
				MinLength: aws.String("0"),
			},
		},
		{
			AttributeDataType:      aws.String(cognitoidentityprovider.AttributeDataTypeString),
			DeveloperOnlyAttribute: aws.Bool(false),
			Mutable:                aws.Bool(true),
			Name:                   aws.String("profile"),
			Required:               aws.Bool(false),
			StringAttributeConstraints: &cognitoidentityprovider.StringAttributeConstraintsType{
				MaxLength: aws.String("2048"),
				MinLength: aws.String("0"),
			},
		},
		{
			AttributeDataType:      aws.String(cognitoidentityprovider.AttributeDataTypeString),
			DeveloperOnlyAttribute: aws.Bool(false),
			Mutable:                aws.Bool(false),
			Name:                   aws.String("sub"),
			Required:               aws.Bool(true),
			StringAttributeConstraints: &cognitoidentityprovider.StringAttributeConstraintsType{
				MaxLength: aws.String("2048"),
				MinLength: aws.String("1"),
			},
		},
		{
			AttributeDataType:      aws.String(cognitoidentityprovider.AttributeDataTypeNumber),
			DeveloperOnlyAttribute: aws.Bool(false),
			Mutable:                aws.Bool(true),
			Name:                   aws.String("updated_at"),
			NumberAttributeConstraints: &cognitoidentityprovider.NumberAttributeConstraintsType{
				MinValue: aws.String("0"),
			},
			Required: aws.Bool(false),
		},
		{
			AttributeDataType:      aws.String(cognitoidentityprovider.AttributeDataTypeString),
			DeveloperOnlyAttribute: aws.Bool(false),
			Mutable:                aws.Bool(true),
			Name:                   aws.String("website"),
			Required:               aws.Bool(false),
			StringAttributeConstraints: &cognitoidentityprovider.StringAttributeConstraintsType{
				MaxLength: aws.String("2048"),
				MinLength: aws.String("0"),
			},
		},
		{
			AttributeDataType:      aws.String(cognitoidentityprovider.AttributeDataTypeString),
			DeveloperOnlyAttribute: aws.Bool(false),
			Mutable:                aws.Bool(true),
			Name:                   aws.String("zoneinfo"),
			Required:               aws.Bool(false),
			StringAttributeConstraints: &cognitoidentityprovider.StringAttributeConstraintsType{
				MaxLength: aws.String("2048"),
				MinLength: aws.String("0"),
			},
		},
	}
	for _, standardAttribute := range standardAttributes {
		if reflect.DeepEqual(*input, standardAttribute) {
			return true
		}
	}
	return false
}

func flattenCognitoUserPoolSchema(configuredAttributes, inputs []*cognitoidentityprovider.SchemaAttributeType) []map[string]interface{} {
	values := make([]map[string]interface{}, 0)

	for _, input := range inputs {
		if input == nil {
			continue
		}

		// The API returns all standard attributes
		// https://docs.aws.amazon.com/cognito/latest/developerguide/user-pool-settings-attributes.html#cognito-user-pools-standard-attributes
		// Ignore setting them in state if they are unconfigured to prevent a huge and unexpected diff
		configured := false
		if configuredAttributes != nil {
			for _, configuredAttribute := range configuredAttributes {
				if reflect.DeepEqual(input, configuredAttribute) {
					configured = true
				}
			}
		}
		if !configured && cognitoUserPoolSchemaAttributeMatchesStandardAttribute(input) {
			continue
		}

		var value = map[string]interface{}{
			"attribute_data_type":      aws.StringValue(input.AttributeDataType),
			"developer_only_attribute": aws.BoolValue(input.DeveloperOnlyAttribute),
			"mutable":                  aws.BoolValue(input.Mutable),
			"name":                     strings.TrimPrefix(strings.TrimPrefix(aws.StringValue(input.Name), "dev:"), "custom:"),
			"required":                 aws.BoolValue(input.Required),
		}

		if input.NumberAttributeConstraints != nil {
			subvalue := make(map[string]interface{})

			if input.NumberAttributeConstraints.MinValue != nil {
				subvalue["min_value"] = aws.StringValue(input.NumberAttributeConstraints.MinValue)
			}

			if input.NumberAttributeConstraints.MaxValue != nil {
				subvalue["max_value"] = aws.StringValue(input.NumberAttributeConstraints.MaxValue)
			}

			value["number_attribute_constraints"] = []map[string]interface{}{subvalue}
		}

		if input.StringAttributeConstraints != nil {
			subvalue := make(map[string]interface{})

			if input.StringAttributeConstraints.MinLength != nil {
				subvalue["min_length"] = aws.StringValue(input.StringAttributeConstraints.MinLength)
			}

			if input.StringAttributeConstraints.MaxLength != nil {
				subvalue["max_length"] = aws.StringValue(input.StringAttributeConstraints.MaxLength)
			}

			value["string_attribute_constraints"] = []map[string]interface{}{subvalue}
		}

		values = append(values, value)
	}

	return values
}

func expandCognitoUserPoolSmsConfiguration(config map[string]interface{}) *cognitoidentityprovider.SmsConfigurationType {
	smsConfigurationType := &cognitoidentityprovider.SmsConfigurationType{
		SnsCallerArn: aws.String(config["sns_caller_arn"].(string)),
	}

	if v, ok := config["external_id"]; ok && v.(string) != "" {
		smsConfigurationType.ExternalId = aws.String(v.(string))
	}

	return smsConfigurationType
}

func flattenCognitoUserPoolSmsConfiguration(s *cognitoidentityprovider.SmsConfigurationType) []map[string]interface{} {
	m := map[string]interface{}{}

	if s == nil {
		return nil
	}

	if s.ExternalId != nil {
		m["external_id"] = *s.ExternalId
	}
	m["sns_caller_arn"] = *s.SnsCallerArn

	return []map[string]interface{}{m}
}

func expandCognitoUserPoolVerificationMessageTemplate(config map[string]interface{}) *cognitoidentityprovider.VerificationMessageTemplateType {
	verificationMessageTemplateType := &cognitoidentityprovider.VerificationMessageTemplateType{}

	if v, ok := config["default_email_option"]; ok && v.(string) != "" {
		verificationMessageTemplateType.DefaultEmailOption = aws.String(v.(string))
	}

	if v, ok := config["email_message"]; ok && v.(string) != "" {
		verificationMessageTemplateType.EmailMessage = aws.String(v.(string))
	}

	if v, ok := config["email_message_by_link"]; ok && v.(string) != "" {
		verificationMessageTemplateType.EmailMessageByLink = aws.String(v.(string))
	}

	if v, ok := config["email_subject"]; ok && v.(string) != "" {
		verificationMessageTemplateType.EmailSubject = aws.String(v.(string))
	}

	if v, ok := config["email_subject_by_link"]; ok && v.(string) != "" {
		verificationMessageTemplateType.EmailSubjectByLink = aws.String(v.(string))
	}

	if v, ok := config["sms_message"]; ok && v.(string) != "" {
		verificationMessageTemplateType.SmsMessage = aws.String(v.(string))
	}

	return verificationMessageTemplateType
}

func flattenCognitoUserPoolVerificationMessageTemplate(s *cognitoidentityprovider.VerificationMessageTemplateType) []map[string]interface{} {
	m := map[string]interface{}{}

	if s == nil {
		return nil
	}

	if s.DefaultEmailOption != nil {
		m["default_email_option"] = *s.DefaultEmailOption
	}

	if s.EmailMessage != nil {
		m["email_message"] = *s.EmailMessage
	}

	if s.EmailMessageByLink != nil {
		m["email_message_by_link"] = *s.EmailMessageByLink
	}

	if s.EmailSubject != nil {
		m["email_subject"] = *s.EmailSubject
	}

	if s.EmailSubjectByLink != nil {
		m["email_subject_by_link"] = *s.EmailSubjectByLink
	}

	if s.SmsMessage != nil {
		m["sms_message"] = *s.SmsMessage
	}

	if len(m) > 0 {
		return []map[string]interface{}{m}
	}

	return []map[string]interface{}{}
}

func sliceContainsMap(l []interface{}, m map[string]interface{}) (int, bool) {
	for i, t := range l {
		if reflect.DeepEqual(m, t.(map[string]interface{})) {
			return i, true
		}
	}

	return -1, false
}

func expandAwsSsmTargets(in []interface{}) []*ssm.Target {
	targets := make([]*ssm.Target, 0)

	for _, tConfig := range in {
		config := tConfig.(map[string]interface{})

		target := &ssm.Target{
			Key:    aws.String(config["key"].(string)),
			Values: expandStringList(config["values"].([]interface{})),
		}

		targets = append(targets, target)
	}

	return targets
}

func flattenAwsSsmTargets(targets []*ssm.Target) []map[string]interface{} {
	if len(targets) == 0 {
		return nil
	}

	result := make([]map[string]interface{}, 0, len(targets))
	for _, target := range targets {
		t := make(map[string]interface{}, 1)
		t["key"] = *target.Key
		t["values"] = flattenStringList(target.Values)

		result = append(result, t)
	}

	return result
}

func expandFieldToMatch(d map[string]interface{}) *waf.FieldToMatch {
	ftm := &waf.FieldToMatch{
		Type: aws.String(d["type"].(string)),
	}
	if data, ok := d["data"].(string); ok && data != "" {
		ftm.Data = aws.String(data)
	}
	return ftm
}

func flattenFieldToMatch(fm *waf.FieldToMatch) []interface{} {
	m := make(map[string]interface{})
	if fm.Data != nil {
		m["data"] = *fm.Data
	}
	if fm.Type != nil {
		m["type"] = *fm.Type
	}
	return []interface{}{m}
}

// escapeJsonPointer escapes string per RFC 6901
// so it can be used as path in JSON patch operations
func escapeJsonPointer(path string) string {
	path = strings.Replace(path, "~", "~0", -1)
	path = strings.Replace(path, "/", "~1", -1)
	return path
}

// Like ec2.GroupIdentifier but with additional rule description.
type GroupIdentifier struct {
	// The ID of the security group.
	GroupId *string

	// The name of the security group.
	GroupName *string

	Description *string
}

func expandCognitoIdentityPoolRoles(config map[string]interface{}) map[string]*string {
	m := map[string]*string{}
	for k, v := range config {
		s := v.(string)
		m[k] = &s
	}
	return m
}

func flattenCognitoIdentityPoolRoles(config map[string]*string) map[string]string {
	m := map[string]string{}
	for k, v := range config {
		m[k] = *v
	}
	return m
}

func expandCognitoIdentityPoolRoleMappingsAttachment(rms []interface{}) map[string]*cognitoidentity.RoleMapping {
	values := make(map[string]*cognitoidentity.RoleMapping, 0)

	if len(rms) == 0 {
		return values
	}

	for _, v := range rms {
		rm := v.(map[string]interface{})
		key := rm["identity_provider"].(string)

		roleMapping := &cognitoidentity.RoleMapping{
			Type: aws.String(rm["type"].(string)),
		}

		if sv, ok := rm["ambiguous_role_resolution"].(string); ok {
			roleMapping.AmbiguousRoleResolution = aws.String(sv)
		}

		if mr, ok := rm["mapping_rule"].([]interface{}); ok && len(mr) > 0 {
			rct := &cognitoidentity.RulesConfigurationType{}
			mappingRules := make([]*cognitoidentity.MappingRule, 0)

			for _, r := range mr {
				rule := r.(map[string]interface{})
				mr := &cognitoidentity.MappingRule{
					Claim:     aws.String(rule["claim"].(string)),
					MatchType: aws.String(rule["match_type"].(string)),
					RoleARN:   aws.String(rule["role_arn"].(string)),
					Value:     aws.String(rule["value"].(string)),
				}

				mappingRules = append(mappingRules, mr)
			}

			rct.Rules = mappingRules
			roleMapping.RulesConfiguration = rct
		}

		values[key] = roleMapping
	}

	return values
}

func flattenCognitoIdentityPoolRoleMappingsAttachment(rms map[string]*cognitoidentity.RoleMapping) []map[string]interface{} {
	roleMappings := make([]map[string]interface{}, 0)

	if rms == nil {
		return roleMappings
	}

	for k, v := range rms {
		m := make(map[string]interface{})

		if v == nil {
			return nil
		}

		if v.Type != nil {
			m["type"] = *v.Type
		}

		if v.AmbiguousRoleResolution != nil {
			m["ambiguous_role_resolution"] = *v.AmbiguousRoleResolution
		}

		if v.RulesConfiguration != nil && v.RulesConfiguration.Rules != nil {
			m["mapping_rule"] = flattenCognitoIdentityPoolRolesAttachmentMappingRules(v.RulesConfiguration.Rules)
		}

		m["identity_provider"] = k
		roleMappings = append(roleMappings, m)
	}

	return roleMappings
}

func flattenCognitoIdentityPoolRolesAttachmentMappingRules(d []*cognitoidentity.MappingRule) []interface{} {
	rules := make([]interface{}, 0)

	for _, rule := range d {
		r := make(map[string]interface{})
		r["claim"] = *rule.Claim
		r["match_type"] = *rule.MatchType
		r["role_arn"] = *rule.RoleARN
		r["value"] = *rule.Value

		rules = append(rules, r)
	}

	return rules
}

func flattenRedshiftLogging(ls *redshift.LoggingStatus) []interface{} {
	if ls == nil {
		return []interface{}{}
	}

	cfg := make(map[string]interface{}, 0)
	cfg["enabled"] = *ls.LoggingEnabled
	if ls.BucketName != nil {
		cfg["bucket_name"] = *ls.BucketName
	}
	if ls.S3KeyPrefix != nil {
		cfg["s3_key_prefix"] = *ls.S3KeyPrefix
	}
	return []interface{}{cfg}
}

func flattenRedshiftSnapshotCopy(scs *redshift.ClusterSnapshotCopyStatus) []interface{} {
	if scs == nil {
		return []interface{}{}
	}

	cfg := make(map[string]interface{}, 0)
	if scs.DestinationRegion != nil {
		cfg["destination_region"] = *scs.DestinationRegion
	}
	if scs.RetentionPeriod != nil {
		cfg["retention_period"] = *scs.RetentionPeriod
	}
	if scs.SnapshotCopyGrantName != nil {
		cfg["grant_name"] = *scs.SnapshotCopyGrantName
	}

	return []interface{}{cfg}
}

// cannonicalXML reads XML in a string and re-writes it canonically, used for
// comparing XML for logical equivalency
func canonicalXML(s string) (string, error) {
	doc := etree.NewDocument()
	doc.WriteSettings.CanonicalEndTags = true
	if err := doc.ReadFromString(s); err != nil {
		return "", err
	}

	rawString, err := doc.WriteToString()
	if err != nil {
		return "", err
	}

	re := regexp.MustCompile(`\s`)
	results := re.ReplaceAllString(rawString, "")
	return results, nil
}

func expandMqUsers(cfg []interface{}) []*mq.User {
	users := make([]*mq.User, len(cfg), len(cfg))
	for i, m := range cfg {
		u := m.(map[string]interface{})
		user := mq.User{
			Username: aws.String(u["username"].(string)),
			Password: aws.String(u["password"].(string)),
		}
		if v, ok := u["console_access"]; ok {
			user.ConsoleAccess = aws.Bool(v.(bool))
		}
		if v, ok := u["groups"]; ok {
			user.Groups = expandStringList(v.(*schema.Set).List())
		}
		users[i] = &user
	}
	return users
}

// We use cfgdUsers to get & set the password
func flattenMqUsers(users []*mq.User, cfgUsers []interface{}) *schema.Set {
	existingPairs := make(map[string]string, 0)
	for _, u := range cfgUsers {
		user := u.(map[string]interface{})
		username := user["username"].(string)
		existingPairs[username] = user["password"].(string)
	}

	out := make([]interface{}, 0)
	for _, u := range users {
		password := ""
		if p, ok := existingPairs[*u.Username]; ok {
			password = p
		}
		m := map[string]interface{}{
			"username": *u.Username,
			"password": password,
		}
		if u.ConsoleAccess != nil {
			m["console_access"] = *u.ConsoleAccess
		}
		if len(u.Groups) > 0 {
			m["groups"] = schema.NewSet(schema.HashString, flattenStringList(u.Groups))
		}
		out = append(out, m)
	}
	return schema.NewSet(resourceAwsMqUserHash, out)
}

func expandMqWeeklyStartTime(cfg []interface{}) *mq.WeeklyStartTime {
	if len(cfg) < 1 {
		return nil
	}

	m := cfg[0].(map[string]interface{})
	return &mq.WeeklyStartTime{
		DayOfWeek: aws.String(m["day_of_week"].(string)),
		TimeOfDay: aws.String(m["time_of_day"].(string)),
		TimeZone:  aws.String(m["time_zone"].(string)),
	}
}

func flattenMqWeeklyStartTime(wst *mq.WeeklyStartTime) []interface{} {
	if wst == nil {
		return []interface{}{}
	}
	m := make(map[string]interface{}, 0)
	if wst.DayOfWeek != nil {
		m["day_of_week"] = *wst.DayOfWeek
	}
	if wst.TimeOfDay != nil {
		m["time_of_day"] = *wst.TimeOfDay
	}
	if wst.TimeZone != nil {
		m["time_zone"] = *wst.TimeZone
	}
	return []interface{}{m}
}

func expandMqConfigurationId(cfg []interface{}) *mq.ConfigurationId {
	if len(cfg) < 1 {
		return nil
	}

	m := cfg[0].(map[string]interface{})
	out := mq.ConfigurationId{
		Id: aws.String(m["id"].(string)),
	}
	if v, ok := m["revision"].(int); ok && v > 0 {
		out.Revision = aws.Int64(int64(v))
	}

	return &out
}

func flattenMqConfigurationId(cid *mq.ConfigurationId) []interface{} {
	if cid == nil {
		return []interface{}{}
	}
	m := make(map[string]interface{}, 0)
	if cid.Id != nil {
		m["id"] = *cid.Id
	}
	if cid.Revision != nil {
		m["revision"] = *cid.Revision
	}
	return []interface{}{m}
}

func flattenMqBrokerInstances(instances []*mq.BrokerInstance) []interface{} {
	if len(instances) == 0 {
		return []interface{}{}
	}
	l := make([]interface{}, len(instances), len(instances))
	for i, instance := range instances {
		m := make(map[string]interface{}, 0)
		if instance.ConsoleURL != nil {
			m["console_url"] = *instance.ConsoleURL
		}
		if len(instance.Endpoints) > 0 {
			m["endpoints"] = aws.StringValueSlice(instance.Endpoints)
		}
		l[i] = m
	}

	return l
}

<<<<<<< HEAD
func flattenResourceLifecycleConfig(rlc *elasticbeanstalk.ApplicationResourceLifecycleConfig) []map[string]interface{} {
	result := make([]map[string]interface{}, 0, 1)

	anything_enabled := false
	appversion_lifecycle := make(map[string]interface{})

	if rlc.ServiceRole != nil {
		appversion_lifecycle["service_role"] = *rlc.ServiceRole
	}

	if vlc := rlc.VersionLifecycleConfig; vlc != nil {
		if mar := vlc.MaxAgeRule; mar != nil && *mar.Enabled {
			anything_enabled = true
			appversion_lifecycle["max_age_in_days"] = *mar.MaxAgeInDays
			appversion_lifecycle["delete_source_from_s3"] = *mar.DeleteSourceFromS3
		}
		if mcr := vlc.MaxCountRule; mcr != nil && *mcr.Enabled {
			anything_enabled = true
			appversion_lifecycle["max_count"] = *mcr.MaxCount
			appversion_lifecycle["delete_source_from_s3"] = *mcr.DeleteSourceFromS3
		}
	}

	if anything_enabled {
		result = append(result, appversion_lifecycle)
	}

	return result
=======
func diffDynamoDbGSI(oldGsi, newGsi []interface{}) (ops []*dynamodb.GlobalSecondaryIndexUpdate, e error) {
	// Transform slices into maps
	oldGsis := make(map[string]interface{})
	for _, gsidata := range oldGsi {
		m := gsidata.(map[string]interface{})
		oldGsis[m["name"].(string)] = m
	}
	newGsis := make(map[string]interface{})
	for _, gsidata := range newGsi {
		m := gsidata.(map[string]interface{})
		newGsis[m["name"].(string)] = m
	}

	for _, data := range newGsi {
		newMap := data.(map[string]interface{})
		newName := newMap["name"].(string)

		if _, exists := oldGsis[newName]; !exists {
			m := data.(map[string]interface{})
			idxName := m["name"].(string)

			ops = append(ops, &dynamodb.GlobalSecondaryIndexUpdate{
				Create: &dynamodb.CreateGlobalSecondaryIndexAction{
					IndexName:             aws.String(idxName),
					KeySchema:             expandDynamoDbKeySchema(m),
					ProvisionedThroughput: expandDynamoDbProvisionedThroughput(m),
					Projection:            expandDynamoDbProjection(m),
				},
			})
		}
	}

	for _, data := range oldGsi {
		oldMap := data.(map[string]interface{})
		oldName := oldMap["name"].(string)

		newData, exists := newGsis[oldName]
		if exists {
			newMap := newData.(map[string]interface{})
			idxName := newMap["name"].(string)

			oldWriteCapacity, oldReadCapacity := oldMap["write_capacity"].(int), oldMap["read_capacity"].(int)
			newWriteCapacity, newReadCapacity := newMap["write_capacity"].(int), newMap["read_capacity"].(int)
			capacityChanged := (oldWriteCapacity != newWriteCapacity || oldReadCapacity != newReadCapacity)

			oldAttributes, err := stripCapacityAttributes(oldMap)
			if err != nil {
				e = err
				return
			}
			newAttributes, err := stripCapacityAttributes(newMap)
			if err != nil {
				e = err
				return
			}
			otherAttributesChanged := !reflect.DeepEqual(oldAttributes, newAttributes)

			if capacityChanged && !otherAttributesChanged {
				update := &dynamodb.GlobalSecondaryIndexUpdate{
					Update: &dynamodb.UpdateGlobalSecondaryIndexAction{
						IndexName:             aws.String(idxName),
						ProvisionedThroughput: expandDynamoDbProvisionedThroughput(newMap),
					},
				}
				ops = append(ops, update)
			} else if otherAttributesChanged {
				// Other attributes cannot be updated
				ops = append(ops, &dynamodb.GlobalSecondaryIndexUpdate{
					Delete: &dynamodb.DeleteGlobalSecondaryIndexAction{
						IndexName: aws.String(idxName),
					},
				})

				ops = append(ops, &dynamodb.GlobalSecondaryIndexUpdate{
					Create: &dynamodb.CreateGlobalSecondaryIndexAction{
						IndexName:             aws.String(idxName),
						KeySchema:             expandDynamoDbKeySchema(newMap),
						ProvisionedThroughput: expandDynamoDbProvisionedThroughput(newMap),
						Projection:            expandDynamoDbProjection(newMap),
					},
				})
			}
		} else {
			idxName := oldName
			ops = append(ops, &dynamodb.GlobalSecondaryIndexUpdate{
				Delete: &dynamodb.DeleteGlobalSecondaryIndexAction{
					IndexName: aws.String(idxName),
				},
			})
		}
	}
	return
}

func stripCapacityAttributes(in map[string]interface{}) (map[string]interface{}, error) {
	mapCopy, err := copystructure.Copy(in)
	if err != nil {
		return nil, err
	}

	m := mapCopy.(map[string]interface{})

	delete(m, "write_capacity")
	delete(m, "read_capacity")

	return m, nil
}

// Expanders + flatteners

func flattenDynamoDbTtl(ttlDesc *dynamodb.TimeToLiveDescription) []interface{} {
	m := map[string]interface{}{}
	if ttlDesc.AttributeName != nil {
		m["attribute_name"] = *ttlDesc.AttributeName
		if ttlDesc.TimeToLiveStatus != nil {
			m["enabled"] = (*ttlDesc.TimeToLiveStatus == dynamodb.TimeToLiveStatusEnabled)
		}
	}
	if len(m) > 0 {
		return []interface{}{m}
	}

	return []interface{}{}
}

func flattenAwsDynamoDbTableResource(d *schema.ResourceData, table *dynamodb.TableDescription) error {
	d.Set("write_capacity", table.ProvisionedThroughput.WriteCapacityUnits)
	d.Set("read_capacity", table.ProvisionedThroughput.ReadCapacityUnits)

	attributes := []interface{}{}
	for _, attrdef := range table.AttributeDefinitions {
		attribute := map[string]string{
			"name": *attrdef.AttributeName,
			"type": *attrdef.AttributeType,
		}
		attributes = append(attributes, attribute)
	}

	d.Set("attribute", attributes)
	d.Set("name", table.TableName)

	for _, attribute := range table.KeySchema {
		if *attribute.KeyType == dynamodb.KeyTypeHash {
			d.Set("hash_key", attribute.AttributeName)
		}

		if *attribute.KeyType == dynamodb.KeyTypeRange {
			d.Set("range_key", attribute.AttributeName)
		}
	}

	lsiList := make([]map[string]interface{}, 0, len(table.LocalSecondaryIndexes))
	for _, lsiObject := range table.LocalSecondaryIndexes {
		lsi := map[string]interface{}{
			"name":            *lsiObject.IndexName,
			"projection_type": *lsiObject.Projection.ProjectionType,
		}

		for _, attribute := range lsiObject.KeySchema {

			if *attribute.KeyType == dynamodb.KeyTypeRange {
				lsi["range_key"] = *attribute.AttributeName
			}
		}
		nkaList := make([]string, len(lsiObject.Projection.NonKeyAttributes))
		for _, nka := range lsiObject.Projection.NonKeyAttributes {
			nkaList = append(nkaList, *nka)
		}
		lsi["non_key_attributes"] = nkaList

		lsiList = append(lsiList, lsi)
	}

	err := d.Set("local_secondary_index", lsiList)
	if err != nil {
		return err
	}

	gsiList := make([]map[string]interface{}, 0, len(table.GlobalSecondaryIndexes))
	for _, gsiObject := range table.GlobalSecondaryIndexes {
		gsi := map[string]interface{}{
			"write_capacity": *gsiObject.ProvisionedThroughput.WriteCapacityUnits,
			"read_capacity":  *gsiObject.ProvisionedThroughput.ReadCapacityUnits,
			"name":           *gsiObject.IndexName,
		}

		for _, attribute := range gsiObject.KeySchema {
			if *attribute.KeyType == dynamodb.KeyTypeHash {
				gsi["hash_key"] = *attribute.AttributeName
			}

			if *attribute.KeyType == dynamodb.KeyTypeRange {
				gsi["range_key"] = *attribute.AttributeName
			}
		}

		gsi["projection_type"] = *(gsiObject.Projection.ProjectionType)

		nonKeyAttrs := make([]string, 0, len(gsiObject.Projection.NonKeyAttributes))
		for _, nonKeyAttr := range gsiObject.Projection.NonKeyAttributes {
			nonKeyAttrs = append(nonKeyAttrs, *nonKeyAttr)
		}
		gsi["non_key_attributes"] = nonKeyAttrs

		gsiList = append(gsiList, gsi)
	}

	if table.StreamSpecification != nil {
		d.Set("stream_view_type", table.StreamSpecification.StreamViewType)
		d.Set("stream_enabled", table.StreamSpecification.StreamEnabled)
	} else {
		d.Set("stream_view_type", "")
		d.Set("stream_enabled", false)
	}

	d.Set("stream_arn", table.LatestStreamArn)
	d.Set("stream_label", table.LatestStreamLabel)

	err = d.Set("global_secondary_index", gsiList)
	if err != nil {
		return err
	}

	sseOptions := []map[string]interface{}{}
	if table.SSEDescription != nil {
		m := map[string]interface{}{}
		m["enabled"] = aws.StringValue(table.SSEDescription.Status) == dynamodb.SSEStatusEnabled
		sseOptions = []map[string]interface{}{m}
	}
	err = d.Set("server_side_encryption", sseOptions)
	if err != nil {
		return err
	}

	d.Set("arn", table.TableArn)

	return nil
}

func expandDynamoDbAttributes(cfg []interface{}) []*dynamodb.AttributeDefinition {
	attributes := make([]*dynamodb.AttributeDefinition, len(cfg), len(cfg))
	for i, attribute := range cfg {
		attr := attribute.(map[string]interface{})
		attributes[i] = &dynamodb.AttributeDefinition{
			AttributeName: aws.String(attr["name"].(string)),
			AttributeType: aws.String(attr["type"].(string)),
		}
	}
	return attributes
}

// TODO: Get rid of keySchemaM - the user should just explicitely define
// this in the config, we shouldn't magically be setting it like this.
// Removal will however require config change, hence BC. :/
func expandDynamoDbLocalSecondaryIndexes(cfg []interface{}, keySchemaM map[string]interface{}) []*dynamodb.LocalSecondaryIndex {
	indexes := make([]*dynamodb.LocalSecondaryIndex, len(cfg), len(cfg))
	for i, lsi := range cfg {
		m := lsi.(map[string]interface{})
		idxName := m["name"].(string)

		// TODO: See https://github.com/terraform-providers/terraform-provider-aws/issues/3176
		if _, ok := m["hash_key"]; !ok {
			m["hash_key"] = keySchemaM["hash_key"]
		}

		indexes[i] = &dynamodb.LocalSecondaryIndex{
			IndexName:  aws.String(idxName),
			KeySchema:  expandDynamoDbKeySchema(m),
			Projection: expandDynamoDbProjection(m),
		}
	}
	return indexes
}

func expandDynamoDbGlobalSecondaryIndex(data map[string]interface{}) *dynamodb.GlobalSecondaryIndex {
	return &dynamodb.GlobalSecondaryIndex{
		IndexName:             aws.String(data["name"].(string)),
		KeySchema:             expandDynamoDbKeySchema(data),
		Projection:            expandDynamoDbProjection(data),
		ProvisionedThroughput: expandDynamoDbProvisionedThroughput(data),
	}
}

func expandDynamoDbProvisionedThroughput(data map[string]interface{}) *dynamodb.ProvisionedThroughput {
	return &dynamodb.ProvisionedThroughput{
		WriteCapacityUnits: aws.Int64(int64(data["write_capacity"].(int))),
		ReadCapacityUnits:  aws.Int64(int64(data["read_capacity"].(int))),
	}
}

func expandDynamoDbProjection(data map[string]interface{}) *dynamodb.Projection {
	projection := &dynamodb.Projection{
		ProjectionType: aws.String(data["projection_type"].(string)),
	}

	if v, ok := data["non_key_attributes"].([]interface{}); ok && len(v) > 0 {
		projection.NonKeyAttributes = expandStringList(v)
	}

	return projection
}

func expandDynamoDbKeySchema(data map[string]interface{}) []*dynamodb.KeySchemaElement {
	keySchema := []*dynamodb.KeySchemaElement{}

	if v, ok := data["hash_key"]; ok && v != nil && v != "" {
		keySchema = append(keySchema, &dynamodb.KeySchemaElement{
			AttributeName: aws.String(v.(string)),
			KeyType:       aws.String(dynamodb.KeyTypeHash),
		})
	}

	if v, ok := data["range_key"]; ok && v != nil && v != "" {
		keySchema = append(keySchema, &dynamodb.KeySchemaElement{
			AttributeName: aws.String(v.(string)),
			KeyType:       aws.String(dynamodb.KeyTypeRange),
		})
	}

	return keySchema
}

func expandDynamoDbEncryptAtRestOptions(m map[string]interface{}) *dynamodb.SSESpecification {
	options := dynamodb.SSESpecification{}

	if v, ok := m["enabled"]; ok {
		options.Enabled = aws.Bool(v.(bool))
	}

	return &options
}

func flattenVpcEndpointServiceAllowedPrincipals(allowedPrincipals []*ec2.AllowedPrincipal) []string {
	result := make([]string, 0, len(allowedPrincipals))
	for _, allowedPrincipal := range allowedPrincipals {
		if allowedPrincipal.Principal != nil {
			result = append(result, *allowedPrincipal.Principal)
		}
	}
	return result
}

func expandDynamoDbTableItemAttributes(input string) (map[string]*dynamodb.AttributeValue, error) {
	var attributes map[string]*dynamodb.AttributeValue

	dec := json.NewDecoder(strings.NewReader(input))
	err := dec.Decode(&attributes)
	if err != nil {
		return nil, fmt.Errorf("Decoding failed: %s", err)
	}

	return attributes, nil
}

func flattenDynamoDbTableItemAttributes(attrs map[string]*dynamodb.AttributeValue) (string, error) {
	buf := bytes.NewBufferString("")
	encoder := json.NewEncoder(buf)
	err := encoder.Encode(attrs)
	if err != nil {
		return "", fmt.Errorf("Encoding failed: %s", err)
	}

	var rawData map[string]map[string]interface{}

	// Reserialize so we get rid of the nulls
	decoder := json.NewDecoder(strings.NewReader(buf.String()))
	err = decoder.Decode(&rawData)
	if err != nil {
		return "", fmt.Errorf("Decoding failed: %s", err)
	}

	for _, value := range rawData {
		for typeName, typeVal := range value {
			if typeVal == nil {
				delete(value, typeName)
			}
		}
	}

	rawBuffer := bytes.NewBufferString("")
	rawEncoder := json.NewEncoder(rawBuffer)
	err = rawEncoder.Encode(rawData)
	if err != nil {
		return "", fmt.Errorf("Re-encoding failed: %s", err)
	}

	return rawBuffer.String(), nil
}

func expandIotThingTypeProperties(config map[string]interface{}) *iot.ThingTypeProperties {
	properties := &iot.ThingTypeProperties{
		SearchableAttributes: expandStringList(config["searchable_attributes"].(*schema.Set).List()),
	}

	if v, ok := config["description"]; ok && v.(string) != "" {
		properties.ThingTypeDescription = aws.String(v.(string))
	}

	return properties
}

func flattenIotThingTypeProperties(s *iot.ThingTypeProperties) []map[string]interface{} {
	m := map[string]interface{}{}

	if s == nil {
		return nil
	}

	if s.ThingTypeDescription != nil {
		m["description"] = *s.ThingTypeDescription
	}
	m["searchable_attributes"] = flattenStringList(s.SearchableAttributes)

	return []map[string]interface{}{m}
>>>>>>> c134b1df
}<|MERGE_RESOLUTION|>--- conflicted
+++ resolved
@@ -3539,7 +3539,6 @@
 	return l
 }
 
-<<<<<<< HEAD
 func flattenResourceLifecycleConfig(rlc *elasticbeanstalk.ApplicationResourceLifecycleConfig) []map[string]interface{} {
 	result := make([]map[string]interface{}, 0, 1)
 
@@ -3568,7 +3567,8 @@
 	}
 
 	return result
-=======
+}
+
 func diffDynamoDbGSI(oldGsi, newGsi []interface{}) (ops []*dynamodb.GlobalSecondaryIndexUpdate, e error) {
 	// Transform slices into maps
 	oldGsis := make(map[string]interface{})
@@ -3983,5 +3983,4 @@
 	m["searchable_attributes"] = flattenStringList(s.SearchableAttributes)
 
 	return []map[string]interface{}{m}
->>>>>>> c134b1df
 }